--- conflicted
+++ resolved
@@ -37,12 +37,8 @@
         ViewUtils       = require("utils/ViewUtils");
 
 
-<<<<<<< HEAD
-    var hintList,  // initialized by htmlContentLoadComplete handler
-=======
     var hintProviders = [],
         hintList,  // initialized by htmlContentLoadComplete handler
->>>>>>> 534cadb4
         shouldShowHintsOnKeyUp = false;
 
 
@@ -356,10 +352,6 @@
 
         return itemsPerPage;
     };
-<<<<<<< HEAD
-
-=======
->>>>>>> 534cadb4
         
      /**
       * Show the code hint list near the current cursor position for the specified editor
@@ -442,13 +434,6 @@
     function _getCodeHintList() {
         return hintList;
     }
-
-    // Initialize variables and listeners that depend on the HTML DOM
-    $(brackets).on("htmlContentLoadComplete", function () {
-        // HintList is a singleton for now. Todo: Figure out broader strategy for hint list across editors
-        // and different types of hint list when other types of hinting is added.
-        hintList = new CodeHintList();
-    });
     
     // Define public API
     exports.handleKeyEvent          = handleKeyEvent;
