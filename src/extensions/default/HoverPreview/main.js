/*
 * Copyright (c) 2013 Adobe Systems Incorporated. All rights reserved.
 *  
 * Permission is hereby granted, free of charge, to any person obtaining a
 * copy of this software and associated documentation files (the "Software"), 
 * to deal in the Software without restriction, including without limitation 
 * the rights to use, copy, modify, merge, publish, distribute, sublicense, 
 * and/or sell copies of the Software, and to permit persons to whom the 
 * Software is furnished to do so, subject to the following conditions:
 *  
 * The above copyright notice and this permission notice shall be included in
 * all copies or substantial portions of the Software.
 *  
 * THE SOFTWARE IS PROVIDED "AS IS", WITHOUT WARRANTY OF ANY KIND, EXPRESS OR
 * IMPLIED, INCLUDING BUT NOT LIMITED TO THE WARRANTIES OF MERCHANTABILITY, 
 * FITNESS FOR A PARTICULAR PURPOSE AND NONINFRINGEMENT. IN NO EVENT SHALL THE
 * AUTHORS OR COPYRIGHT HOLDERS BE LIABLE FOR ANY CLAIM, DAMAGES OR OTHER 
 * LIABILITY, WHETHER IN AN ACTION OF CONTRACT, TORT OR OTHERWISE, ARISING 
 * FROM, OUT OF OR IN CONNECTION WITH THE SOFTWARE OR THE USE OR OTHER 
 * DEALINGS IN THE SOFTWARE.
 * 
 */

/*jslint vars: true, plusplus: true, devel: true, nomen: true,  regexp: true, indent: 4, maxerr: 50 */
/*global define, brackets, $, PathUtils, CodeMirror, setTimeout, clearTimeout */

define(function (require, exports, module) {
    "use strict";
    
    // Brackets modules
    var AppInit             = brackets.getModule("utils/AppInit"),
        CommandManager      = brackets.getModule("command/CommandManager"),
        EditorManager       = brackets.getModule("editor/EditorManager"),
        ExtensionUtils      = brackets.getModule("utils/ExtensionUtils"),
        Menus               = brackets.getModule("command/Menus"),
        PreferencesManager  = brackets.getModule("preferences/PreferencesManager"),
        Strings             = brackets.getModule("strings");
   
    var previewContainerHTML       = require("text!HoverPreviewTemplate.html");
    
    var defaultPrefs               = { enabled: true },
        enabled,                             // Only show preview if true
        prefs                      = null,   // Preferences
        $previewContainer,                   // Preview container
        $previewContent,                     // Preview content holder
<<<<<<< HEAD
        lastPos;                             // Last line/ch pos processed by handleMouseMove
=======
        currentImagePreviewContent   = "",   // Current image preview content, or "" if no content is showing.
        lastPreviewedColorOrGradient = "",   // Color/gradient value of last previewed.
        lastPreviewedImagePath       = "";   // Image path of last previewed.
>>>>>>> c5947a9e
    
    // Constants
    var CMD_ENABLE_HOVER_PREVIEW    = "view.enableHoverPreview",
        HOVER_DELAY                 = 350,  // Time (ms) mouse must remain over a provider's matched text before popover appears
        POSITION_OFFSET             = 38,   // Distance between the bottom of the line and the bottom of the preview container
        POINTER_LEFT_OFFSET         = 17,   // Half of the pointer width, used to find the center of the pointer
        POINTER_TOP_OFFSET          =  7,   // Pointer height, used to shift popover above pointer
        POSITION_BELOW_OFFSET       = 16;   // Amount to adjust to top position when the preview bubble is below the text
    
    /**
     * There are three states for this var:
     * 1. If null, there is no provider result for the given mouse position.
     * 2. If non-null, and visible==true, there is a popover currently showing.
     * 3. If non-null, but visible==false, there is a provider result but it has not been shown yet because
     * we're waiting for HOVER_DELAY, which is tracked by hoverTimer. The state changes to visible==true as
     * soon as hoverTimer fires. If the mouse moves before then, the popover will never become visible.
     * 
     * @type {{
     *      visible: boolean,
     *      editor: !Editor,
     *      hoverTimer: number,             - setTimeout() token
     *      start: !{line, ch},             - start of matched text range
     *      end: !{line, ch},               - end of matched text range
     *      content: !string,               - HTML content to display in popover
     *      onShow: ?function():void,       - called once popover content added to the DOM (may never be called)
     *      xpos: number,                   - x of center of popover
     *      ytop: number,                   - y of top of matched text (when popover placed above text, normally)
     *      ybot: number,                   - y of bottom of matched text (when popover moved below text, avoiding window top)
     *      marker: ?CodeMirror.TextMarker  - only set once visible==true
     * }}
     */
    var popoverState = null;
    
    
    
    // Popover widget management ----------------------------------------------
    
    /**
     * Cancels whatever popoverState was currently pending and sets it back to null. If the popover was visible,
     * hides it; if the popover was invisible and still pending, cancels hoverTimer so it will never be shown.
     */
    function hidePreview() {
        if (!popoverState) {
            return;
        }
        
        if (popoverState.visible) {
            popoverState.marker.clear();
            
            $previewContent.empty();
            $previewContainer.hide();
            
        } else {
            clearTimeout(popoverState.hoverTimer);
        }
        
        popoverState = null;
    }
    
    function positionPreview(xpos, ytop, ybot) {
        var top = ytop - $previewContainer.height() - POSITION_OFFSET;
        
        if (top < 0) {
            $previewContainer.removeClass("preview-bubble-above");
            $previewContainer.addClass("preview-bubble-below");
            top = ybot + POSITION_BELOW_OFFSET;
            $previewContainer.offset({
                left: xpos - $previewContainer.width() / 2 - POINTER_LEFT_OFFSET,
                top: top
            });
        } else {
            $previewContainer.removeClass("preview-bubble-below");
            $previewContainer.addClass("preview-bubble-above");
            $previewContainer.offset({
                left: xpos - $previewContainer.width() / 2 - POINTER_LEFT_OFFSET,
                top: top - POINTER_TOP_OFFSET
            });
        }
    }
    
    /**
     * Changes the current hidden popoverState to visible, showing it in the UI and highlighting
     * its matching text in the editor.
     */
    function showPreview() {
        
        var cm = popoverState.editor._codeMirror;
        popoverState.marker = cm.markText(
            popoverState.start,
            popoverState.end,
            {className: "hover-preview-highlight"}
        );
        
        $previewContent.append(popoverState.content);
        $previewContainer.show();
        
        popoverState.visible = true;
        
        if (popoverState.onShow) {
            popoverState.onShow();
        }
        
        positionPreview(popoverState.xpos, popoverState.ytop, popoverState.ybot);
    }
    
    function divContainsMouse($div, event) {
        var offset = $div.offset();
        
        return (event.clientX >= offset.left &&
                event.clientX <= offset.left + $div.width() &&
                event.clientY >= offset.top &&
                event.clientY <= offset.top + $div.height());
    }
    
    
    // Color & gradient preview provider --------------------------------------
    
    function colorAndGradientPreviewProvider(editor, pos, token, line) {
        var cm = editor._codeMirror;
        
        lastPreviewedColorOrGradient = "";

        // Check for gradient
        var gradientRegEx = /-webkit-gradient\([^;]*;?|(-moz-|-ms-|-o-|-webkit-|\s)(linear-gradient\([^;]*);?|(-moz-|-ms-|-o-|-webkit-)(radial-gradient\([^;]*);?/,
            gradientMatch = line.match(gradientRegEx),
            prefix = "",
            colorValue;
        
        // If the gradient match has "@" in it, it is most likely a less or sass variable. Ignore it since it won't
        // be displayed correctly.
        if (gradientMatch && gradientMatch[0].indexOf("@") !== -1) {
            gradientMatch = null;
        }
        
        // If it was a linear-gradient or radial-gradient variant, prefix with "-webkit-" so it
        // shows up correctly in Brackets.
        if (gradientMatch && gradientMatch[0].indexOf("-webkit-gradient") !== 0) {
            prefix = "-webkit-";
        }
        
        // For prefixed gradients, use the non-prefixed value as the color value. "-webkit-" will be added 
        // before this value
        if (gradientMatch && gradientMatch[2]) {
            colorValue = gradientMatch[2];
        }
        
        // Check for color
        var colorRegEx = /#[a-f0-9]{6}\b|#[a-f0-9]{3}\b|rgb\( ?\b([0-9]{1,2}|1[0-9]{2}|2[0-4][0-9]|25[0-5])\b ?, ?\b([0-9]{1,2}|1[0-9]{2}|2[0-4][0-9]|25[0-5])\b ?, ?\b([0-9]{1,2}|1[0-9]{2}|2[0-4][0-9]|25[0-5])\b ?\)|rgb\( ?\b([0-9]{1,2}%|100%) ?, ?\b([0-9]{1,2}%|100%) ?, ?\b([0-9]{1,2}%|100%) ?\)|rgba\( ?\b([0-9]{1,2}|1[0-9]{2}|2[0-4][0-9]|25[0-5])\b ?, ?\b([0-9]{1,2}|1[0-9]{2}|2[0-4][0-9]|25[0-5])\b ?, ?\b([0-9]{1,2}|1[0-9]{2}|2[0-4][0-9]|25[0-5])\b ?, ?(1|0|0?\.[0-9]{1,3}) ?\)|rgba\( ?\b([0-9]{1,2}%|100%) ?, ?\b([0-9]{1,2}%|100%) ?, ?\b([0-9]{1,2}%|100%) ?, ?(1|0|0?\.[0-9]{1,3}) ?\)|hsl\( ?\b([0-9]{1,2}|[12][0-9]{2}|3[0-5][0-9]|360)\b ?, ?\b([0-9]{1,2}|100)\b% ?, ?\b([0-9]{1,2}|100)\b% ?\)|hsla\( ?\b([0-9]{1,2}|[12][0-9]{2}|3[0-5][0-9]|360)\b ?, ?\b([0-9]{1,2}|100)\b% ?, ?\b([0-9]{1,2}|100)\b% ?, ?(1|0|0?\.[0-9]{1,3}) ?\)|\baliceblue\b|\bantiquewhite\b|\baqua\b|\baquamarine\b|\bazure\b|\bbeige\b|\bbisque\b|\bblack\b|\bblanchedalmond\b|\bblue\b|\bblueviolet\b|\bbrown\b|\bburlywood\b|\bcadetblue\b|\bchartreuse\b|\bchocolate\b|\bcoral\b|\bcornflowerblue\b|\bcornsilk\b|\bcrimson\b|\bcyan\b|\bdarkblue\b|\bdarkcyan\b|\bdarkgoldenrod\b|\bdarkgray\b|\bdarkgreen\b|\bdarkgrey\b|\bdarkkhaki\b|\bdarkmagenta\b|\bdarkolivegreen\b|\bdarkorange\b|\bdarkorchid\b|\bdarkred\b|\bdarksalmon\b|\bdarkseagreen\b|\bdarkslateblue\b|\bdarkslategray\b|\bdarkslategrey\b|\bdarkturquoise\b|\bdarkviolet\b|\bdeeppink\b|\bdeepskyblue\b|\bdimgray\b|\bdimgrey\b|\bdodgerblue\b|\bfirebrick\b|\bfloralwhite\b|\bforestgreen\b|\bfuchsia\b|\bgainsboro\b|\bghostwhite\b|\bgold\b|\bgoldenrod\b|\bgray\b|\bgreen\b|\bgreenyellow\b|\bgrey\b|\bhoneydew\b|\bhotpink\b|\bindianred\b|\bindigo\b|\bivory\b|\bkhaki\b|\blavender\b|\blavenderblush\b|\blawngreen\b|\blemonchiffon\b|\blightblue\b|\blightcoral\b|\blightcyan\b|\blightgoldenrodyellow\b|\blightgray\b|\blightgreen\b|\blightgrey\b|\blightpink\b|\blightsalmon\b|\blightseagreen\b|\blightskyblue\b|\blightslategray\b|\blightslategrey\b|\blightsteelblue\b|\blightyellow\b|\blime\b|\blimegreen\b|\blinen\b|\bmagenta\b|\bmaroon\b|\bmediumaquamarine\b|\bmediumblue\b|\bmediumorchid\b|\bmediumpurple\b|\bmediumseagreen\b|\bmediumslateblue\b|\bmediumspringgreen\b|\bmediumturquoise\b|\bmediumvioletred\b|\bmidnightblue\b|\bmintcream\b|\bmistyrose\b|\bmoccasin\b|\bnavajowhite\b|\bnavy\b|\boldlace\b|\bolive\b|\bolivedrab\b|\borange\b|\borangered\b|\borchid\b|\bpalegoldenrod\b|\bpalegreen\b|\bpaleturquoise\b|\bpalevioletred\b|\bpapayawhip\b|\bpeachpuff\b|\bperu\b|\bpink\b|\bplum\b|\bpowderblue\b|\bpurple\b|\bred\b|\brosybrown\b|\broyalblue\b|\bsaddlebrown\b|\bsalmon\b|\bsandybrown\b|\bseagreen\b|\bseashell\b|\bsienna\b|\bsilver\b|\bskyblue\b|\bslateblue\b|\bslategray\b|\bslategrey\b|\bsnow\b|\bspringgreen\b|\bsteelblue\b|\btan\b|\bteal\b|\bthistle\b|\btomato\b|\bturquoise\b|\bviolet\b|\bwheat\b|\bwhite\b|\bwhitesmoke\b|\byellow\b|\byellowgreen\b/gi,
            colorMatch = colorRegEx.exec(line),
            match = gradientMatch || colorMatch;

        while (match) {
            if (pos.ch >= match.index && pos.ch <= match.index + match[0].length) {
                lastPreviewedColorOrGradient = (colorValue || match[0]);
                var preview = "<div class='color-swatch-bg'>"                           +
                              "    <div class='color-swatch' style='background:"        +
                                        prefix + lastPreviewedColorOrGradient + ";'>"       +
                              "    </div>"                                              +
                              "</div>";
                var startPos = {line: pos.line, ch: match.index},
                    endPos = {line: pos.line, ch: match.index + match[0].length},
                    startCoords = cm.charCoords(startPos),
                    xPos;
                
                xPos = (cm.charCoords(endPos).left - startCoords.left) / 2 + startCoords.left;
                
                return { start: startPos, end: endPos, content: preview, xpos: xPos, ytop: startCoords.top, ybot: startCoords.bottom };
            }
            match = colorRegEx.exec(line);
        }
        
        return null;
    }
    
    
    // Image preview provider -------------------------------------------------
    
    function imagePreviewProvider(editor, pos, token, line) {
        var cm = editor._codeMirror;
        
        lastPreviewedImagePath = "";
        
        // Check for image name
        var urlRegEx = /url\(([^\)]*)\)/,
            tokenString,
            urlMatch = line.match(urlRegEx);
        
        if (urlMatch && pos.ch >= urlMatch.index && pos.ch <= urlMatch.index + urlMatch[0].length) {
            tokenString = urlMatch[1];
        } else if (token.className === "string") {
            tokenString = token.string;
        }
        
        if (tokenString) {
            // Strip quotes, if present
            var quotesRegEx = /(\'|\")?([^(\'|\")]*)(\'|\")?/;
            tokenString = tokenString.replace(quotesRegEx, "$2");
            
            if (/(\.gif|\.png|\.jpg|\.jpeg|\.svg)$/i.test(tokenString)) {
                var sPos, ePos;
                var docPath = editor.document.file.fullPath;
                var imgPath;
                
                if (PathUtils.isAbsoluteUrl(tokenString)) {
                    imgPath = tokenString;
                } else {
                    imgPath = "file:///" + docPath.substr(0, docPath.lastIndexOf("/") + 1) + tokenString;
                }
                
                if (urlMatch) {
                    sPos = {line: pos.line, ch: urlMatch.index};
                    ePos = {line: pos.line, ch: urlMatch.index + urlMatch[0].length};
                } else {
                    sPos = {line: pos.line, ch: token.start};
                    ePos = {line: pos.line, ch: token.end};
                }
                
                if (imgPath) {
                    var imgPreview = "<div class='image-preview'>"          +
                                     "    <img src=\"" + imgPath + "\">"    +
                                     "</div>";
                    var coord = cm.charCoords(sPos);
                    var xpos = (cm.charCoords(ePos).left - coord.left) / 2 + coord.left;
                    
                    var showHandler = function () {
                        // Hide the preview container until the image is loaded.
                        $previewContainer.hide();
                        
                        $previewContainer.find(".image-preview > img").on("load", function () {
                            $previewContent
                                .append("<div class='img-size'>"                                            +
                                            this.naturalWidth + " x " + this.naturalHeight + " pixels"  +
                                        "</div>"
                                    );
                            $previewContainer.show();
                            positionPreview(popoverState.xpos, popoverState.ytop, popoverState.ybot);
                        });
<<<<<<< HEAD
                    };
                    
                    var popover = { start: sPos, end: ePos, content: imgPreview, onShow: showHandler, xpos: xpos, ytop: coord.top, ybot: coord.bottom };
                    
                    return popover;
=======
                        previewMark = cm.markText(
                            sPos,
                            ePos,
                            {className: "hover-preview-highlight"}
                        );
                        currentImagePreviewContent = imgPreview;
                        lastPreviewedImagePath = imgPath;
                    }
                    return true;
>>>>>>> c5947a9e
                }
            }
        }
        
        return null;
    }
    

    // Preview hide/show logic ------------------------------------------------
    
    /**
     * Returns a 'ready for use' popover state object:
     * { visible: false, editor, start, end, content, ?onShow, xpos, ytop, ybot }
     * Lacks only hoverTimer (supplied by handleMouseMove()) and marker (supplied by showPreview()).
     */
    function queryPreviewProviders(editor, pos, token) {
        
        var line = editor.document.getLine(pos.line);
        
        // FUTURE: Support plugin providers. For now we just hard-code...
        var popover = colorAndGradientPreviewProvider(editor, pos, token, line) ||
                      imagePreviewProvider(editor, pos, token, line);
        
        if (popover) {
            // Providers return just { start, end, content, ?onShow, xpos, ytop, ybot }
            $.extend(popover, { visible: false, editor: editor });
            
            return popover;
        }
        return null;
    }
    
    
    /**
     * Returns true if pos is contained within popover's start-end range (start inclusive, end exclusive)
     */
    function containsPos(popover, pos) {
        if (popover.start.line <= pos.line && popover.end.line >= pos.line) {
            return (popover.start.line < pos.line || popover.start.ch <= pos.ch) &&  // inclusive
                   (popover.end.line > pos.line || popover.end.ch > pos.ch);         // exclusive
        }
        return false;
    }
    
    
    function handleMouseMove(event) {
        if (!enabled) {
            return;
        }
        
        if (event.which) {
            // Button is down - don't show popovers while dragging
            hidePreview();
            return;
        }
        
        // Figure out which editor we are over
        var fullEditor = EditorManager.getCurrentFullEditor();
        
        if (!fullEditor) {
            hidePreview();
            return;
        }
        
        // Check for inline Editor instances first
        var inlines = fullEditor.getInlineWidgets(),
            i,
            editor;
        
        for (i = 0; i < inlines.length; i++) {
            var $inlineDiv = inlines[i].$editorsDiv;  // see MultiRangeInlineEditor
            
            if ($inlineDiv && divContainsMouse($inlineDiv, event)) {
                editor = inlines[i].editors[0];
                break;
            }
        }
        
        // Check main editor
        if (!editor) {
            if (divContainsMouse($(fullEditor.getRootElement()), event)) {
                editor = fullEditor;
            }
        }
        
        if (editor && editor._codeMirror) {
            // Find char mouse is over
            var cm = editor._codeMirror;
            var pos = cm.coordsChar({left: event.clientX, top: event.clientY});
            
            if (lastPos && lastPos.line === pos.line && lastPos.ch === pos.ch) {
                return;  // bail if mouse is on same char as last event
            }
            lastPos = pos;
            
            var showImmediately = false;
            
            // Is there a popover already visible or pending?
            if (popoverState) {
                if (containsPos(popoverState, pos)) {
                    // That one's still relevant - nothing more to do
                    return;
                } else {
                    // That one doesn't cover this pos - hide it and query providers anew
                    showImmediately = popoverState.visible;
                    hidePreview();
                }
            }
            
            // Query providers for a new popoverState
            var token = cm.getTokenAt(pos);
            popoverState = queryPreviewProviders(editor, pos, token);
            
            if (popoverState) {
                // We have a popover available - wait until we're ready to show it
                if (showImmediately) {
                    showPreview();
                } else {
                    popoverState.hoverTimer = setTimeout(function () {
                        // Ready to show now (we'll never get here if mouse movement rendered this popover
                        // inapplicable first - hidePopover() cancels hoverTimer)
                        showPreview();
                    }, HOVER_DELAY);
                }
            }
            
        } else {
            // Mouse not over any Editor - immediately hide popover
            hidePreview();
        }
    }
    
<<<<<<< HEAD
    
=======
    function getLastPreviewedColorOrGradient() {
        return lastPreviewedColorOrGradient;
    }
    
    function getLastPreviewedImagePath() {
        return lastPreviewedImagePath;
    }

>>>>>>> c5947a9e
    // Menu command handlers
    function updateMenuItemCheckmark() {
        CommandManager.get(CMD_ENABLE_HOVER_PREVIEW).setChecked(enabled);
    }

    function setEnabled(_enabled) {
        if (enabled !== _enabled) {
            enabled = _enabled;
            var editorHolder = $("#editor-holder")[0];
            if (enabled) {
                // Note: listening to "scroll" also catches text edits, which bubble a scroll event up from the hidden text area. This means
                // we auto-hide on text edit, which is probably actually a good thing.
                editorHolder.addEventListener("mousemove", handleMouseMove, true);
                editorHolder.addEventListener("scroll", hidePreview, true);
            } else {
                editorHolder.removeEventListener("mousemove", handleMouseMove, true);
                editorHolder.removeEventListener("scroll", hidePreview, true);
                hidePreview();
            }
            prefs.setValue("enabled", enabled);
        }
        // Always update the checkmark, even if the enabled flag hasn't changed.
        updateMenuItemCheckmark();
    }
    
    function toggleEnableHoverPreview() {
        setEnabled(!enabled);
    }
        
    // Create the preview container
    $previewContainer = $(previewContainerHTML).appendTo($("body"));
    $previewContent = $previewContainer.find(".preview-content");
    
    // Load our stylesheet
    ExtensionUtils.loadStyleSheet(module, "HoverPreview.css");
    
    // Register command
    CommandManager.register(Strings.CMD_ENABLE_HOVER_PREVIEW, CMD_ENABLE_HOVER_PREVIEW, toggleEnableHoverPreview);
    Menus.getMenu(Menus.AppMenuBar.VIEW_MENU).addMenuItem(CMD_ENABLE_HOVER_PREVIEW);
    
    // Init PreferenceStorage
    prefs = PreferencesManager.getPreferenceStorage(module, defaultPrefs);

    // Setup initial UI state
    setEnabled(prefs.getValue("enabled"));

    AppInit.appReady(function () {
        if (brackets.test) {
            brackets.test.extensions.HoverPreview = module.exports;
        }
    });
    
    // For unit testing
    exports._colorAndGradientPreviewProvider = colorAndGradientPreviewProvider;
    exports._imagePreviewProvider            = imagePreviewProvider;
    exports._getLastPreviewedColorOrGradient = getLastPreviewedColorOrGradient;
    exports._getLastPreviewedImagePath       = getLastPreviewedImagePath;
});<|MERGE_RESOLUTION|>--- conflicted
+++ resolved
@@ -43,13 +43,7 @@
         prefs                      = null,   // Preferences
         $previewContainer,                   // Preview container
         $previewContent,                     // Preview content holder
-<<<<<<< HEAD
         lastPos;                             // Last line/ch pos processed by handleMouseMove
-=======
-        currentImagePreviewContent   = "",   // Current image preview content, or "" if no content is showing.
-        lastPreviewedColorOrGradient = "",   // Color/gradient value of last previewed.
-        lastPreviewedImagePath       = "";   // Image path of last previewed.
->>>>>>> c5947a9e
     
     // Constants
     var CMD_ENABLE_HOVER_PREVIEW    = "view.enableHoverPreview",
@@ -170,8 +164,6 @@
     function colorAndGradientPreviewProvider(editor, pos, token, line) {
         var cm = editor._codeMirror;
         
-        lastPreviewedColorOrGradient = "";
-
         // Check for gradient
         var gradientRegEx = /-webkit-gradient\([^;]*;?|(-moz-|-ms-|-o-|-webkit-|\s)(linear-gradient\([^;]*);?|(-moz-|-ms-|-o-|-webkit-)(radial-gradient\([^;]*);?/,
             gradientMatch = line.match(gradientRegEx),
@@ -203,10 +195,9 @@
 
         while (match) {
             if (pos.ch >= match.index && pos.ch <= match.index + match[0].length) {
-                lastPreviewedColorOrGradient = (colorValue || match[0]);
                 var preview = "<div class='color-swatch-bg'>"                           +
                               "    <div class='color-swatch' style='background:"        +
-                                        prefix + lastPreviewedColorOrGradient + ";'>"       +
+                                        prefix + (colorValue || match[0]) + ";'>"       +
                               "    </div>"                                              +
                               "</div>";
                 var startPos = {line: pos.line, ch: match.index},
@@ -229,8 +220,6 @@
     
     function imagePreviewProvider(editor, pos, token, line) {
         var cm = editor._codeMirror;
-        
-        lastPreviewedImagePath = "";
         
         // Check for image name
         var urlRegEx = /url\(([^\)]*)\)/,
@@ -287,23 +276,11 @@
                             $previewContainer.show();
                             positionPreview(popoverState.xpos, popoverState.ytop, popoverState.ybot);
                         });
-<<<<<<< HEAD
                     };
                     
                     var popover = { start: sPos, end: ePos, content: imgPreview, onShow: showHandler, xpos: xpos, ytop: coord.top, ybot: coord.bottom };
                     
                     return popover;
-=======
-                        previewMark = cm.markText(
-                            sPos,
-                            ePos,
-                            {className: "hover-preview-highlight"}
-                        );
-                        currentImagePreviewContent = imgPreview;
-                        lastPreviewedImagePath = imgPath;
-                    }
-                    return true;
->>>>>>> c5947a9e
                 }
             }
         }
@@ -436,18 +413,7 @@
         }
     }
     
-<<<<<<< HEAD
-    
-=======
-    function getLastPreviewedColorOrGradient() {
-        return lastPreviewedColorOrGradient;
-    }
-    
-    function getLastPreviewedImagePath() {
-        return lastPreviewedImagePath;
-    }
-
->>>>>>> c5947a9e
+    
     // Menu command handlers
     function updateMenuItemCheckmark() {
         CommandManager.get(CMD_ENABLE_HOVER_PREVIEW).setChecked(enabled);
@@ -503,6 +469,4 @@
     // For unit testing
     exports._colorAndGradientPreviewProvider = colorAndGradientPreviewProvider;
     exports._imagePreviewProvider            = imagePreviewProvider;
-    exports._getLastPreviewedColorOrGradient = getLastPreviewedColorOrGradient;
-    exports._getLastPreviewedImagePath       = getLastPreviewedImagePath;
 });