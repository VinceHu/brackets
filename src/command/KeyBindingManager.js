/*
 * Copyright (c) 2012 Adobe Systems Incorporated. All rights reserved.
 *  
 * Permission is hereby granted, free of charge, to any person obtaining a
 * copy of this software and associated documentation files (the "Software"), 
 * to deal in the Software without restriction, including without limitation 
 * the rights to use, copy, modify, merge, publish, distribute, sublicense, 
 * and/or sell copies of the Software, and to permit persons to whom the 
 * Software is furnished to do so, subject to the following conditions:
 *  
 * The above copyright notice and this permission notice shall be included in
 * all copies or substantial portions of the Software.
 *  
 * THE SOFTWARE IS PROVIDED "AS IS", WITHOUT WARRANTY OF ANY KIND, EXPRESS OR
 * IMPLIED, INCLUDING BUT NOT LIMITED TO THE WARRANTIES OF MERCHANTABILITY, 
 * FITNESS FOR A PARTICULAR PURPOSE AND NONINFRINGEMENT. IN NO EVENT SHALL THE
 * AUTHORS OR COPYRIGHT HOLDERS BE LIABLE FOR ANY CLAIM, DAMAGES OR OTHER 
 * LIABILITY, WHETHER IN AN ACTION OF CONTRACT, TORT OR OTHERWISE, ARISING 
 * FROM, OUT OF OR IN CONNECTION WITH THE SOFTWARE OR THE USE OR OTHER 
 * DEALINGS IN THE SOFTWARE.
 * 
 */


/*jslint vars: true, plusplus: true, devel: true, nomen: true, indent: 4, maxerr: 50, regexp: true */
/*global define, $, brackets, window */

/**
 * Manages the mapping of keyboard inputs to commands.
 */
define(function (require, exports, module) {
    "use strict";

    require("utils/Global");

    var CommandManager = require("command/CommandManager"),
        KeyEvent       = require("utils/KeyEvent"),
        Strings        = require("strings");

    var KeyboardPrefs = JSON.parse(require("text!base-config/keyboard.json"));
    
    /**
     * Maps normalized shortcut descriptor to key binding info.
     * @type {!Object.<string, {commandID: string, key: string, displayKey: string}>}
     */
    var _keyMap = {};

    /**
     * Maps commandID to the list of shortcuts that are bound to it.
     * @type {!Object.<string, Array.<{key: string, displayKey: string}>>}
     */
    var _commandMap = {};

    /**
     * Allow clients to toggle key binding
     */
    var _enabled = true;

    /**
     * @private
     */
    function _reset() {
        _keyMap = {};
        _commandMap = {};
    }

    /**
     * @private
     * Initialize an empty keymap as the current keymap. It overwrites the current keymap if there is one.
     * builds the keyDescriptor string from the given parts
     * @param {boolean} hasCtrl Is Ctrl key enabled
     * @param {boolean} hasAlt Is Alt key enabled
     * @param {boolean} hasShift Is Shift key enabled
     * @param {string} key The key that's pressed
     * @return {string} The normalized key descriptor
     */
    function _buildKeyDescriptor(hasMacCtrl, hasCtrl, hasAlt, hasShift, key) {
        if (!key) {
            console.log("KeyBindingManager _buildKeyDescriptor() - No key provided!");
            return "";
        }
        
        var keyDescriptor = [];
       
        if (hasMacCtrl) {
            keyDescriptor.push("Ctrl");
        }
        if (hasAlt) {
            keyDescriptor.push("Alt");
        }
        if (hasShift) {
            keyDescriptor.push("Shift");
        }

        if (hasCtrl) {
            // Windows display Ctrl first, Mac displays Command symbol last
            if (brackets.platform === "mac") {
                keyDescriptor.push("Cmd");
            } else {
                keyDescriptor.unshift("Ctrl");
            }
        }

        keyDescriptor.push(key);
        
        return keyDescriptor.join("-");
    }
    
    
    /**
     * normalizes the incoming key descriptor so the modifier keys are always specified in the correct order
     * @param {string} The string for a key descriptor, can be in any order, the result will be Ctrl-Alt-Shift-<Key>
     * @return {string} The normalized key descriptor or null if the descriptor invalid
     */
    function normalizeKeyDescriptorString(origDescriptor) {
        var hasMacCtrl = false,
            hasCtrl = false,
            hasAlt = false,
            hasShift = false,
            key = "",
            error = false;

        function _compareModifierString(left, right, previouslyFound, origDescriptor) {
            if (!left || !right) {
                return false;
            }
            left = left.trim().toLowerCase();
            right = right.trim().toLowerCase();
            var matched = (left.length > 0 && left === right);
            if (matched && previouslyFound) {
                console.log("KeyBindingManager normalizeKeyDescriptorString() - Modifier " + left + " defined twice: " + origDescriptor);
            }
            return matched;
        }
        
        origDescriptor.split("-").forEach(function parseDescriptor(ele, i, arr) {
            if (_compareModifierString("ctrl", ele, hasCtrl, origDescriptor)) {
                if (brackets.platform === "mac") {
                    hasMacCtrl = true;
                } else {
                    hasCtrl = true;
                }
            } else if (_compareModifierString("cmd", ele, hasCtrl, origDescriptor)) {
                hasCtrl = true;
            } else if (_compareModifierString("alt", ele, hasAlt, origDescriptor)) {
                hasAlt = true;
            } else if (_compareModifierString("opt", ele, hasAlt, origDescriptor)) {
                console.log("KeyBindingManager normalizeKeyDescriptorString() - Opt getting mapped to Alt from: " + origDescriptor);
                hasAlt = true;
            } else if (_compareModifierString("shift", ele, hasShift, origDescriptor)) {
                hasShift = true;
            } else if (key.length > 0) {
                console.log("KeyBindingManager normalizeKeyDescriptorString() - Multiple keys defined. Using key: " + key + " from: " + origDescriptor);
                error = true;
            } else {
                key = ele;
            }
        });
        
        if (error) {
            return null;
        }

        // Check to see if the binding is for "-".
        if (key === "" && origDescriptor.search(/^.+--$/) !== -1) {
            key = "-";
        }
        
        // '+' char is valid if it's the only key. Keyboard shortcut strings should use
        // unicode characters (unescaped). Keyboard shortcut display strings may use
        // unicode escape sequences (e.g. \u20AC euro sign)
        if ((key.indexOf("+")) >= 0 && (key.length > 1)) {
            return null;
        }
        
        return _buildKeyDescriptor(hasMacCtrl, hasCtrl, hasAlt, hasShift, key);
    }
    
    /**
     * @private
     * Looks for keycodes that have os-inconsistent keys and fixes them.
     * @param {number} The keycode from the keyboard event.
     * @param {string} The current best guess at what the key is.
     * @return {string} If the key is OS-inconsistent, the correct key; otherwise, the original key.
     **/
    function _mapKeycodeToKey(keycode, key) {
        // If keycode represents one of the digit keys (0-9), then return the corresponding digit
        // by subtracting KeyEvent.DOM_VK_0 from keycode. ie. [48-57] --> [0-9]
        if (keycode >= KeyEvent.DOM_VK_0 && keycode <= KeyEvent.DOM_VK_9) {
            return String(keycode - KeyEvent.DOM_VK_0);
        // Do the same with the numpad numbers
        // by subtracting KeyEvent.DOM_VK_NUMPAD0 from keycode. ie. [96-105] --> [0-9]
        } else if (keycode >= KeyEvent.DOM_VK_NUMPAD0 && keycode <= KeyEvent.DOM_VK_NUMPAD9) {
            return String(keycode - KeyEvent.DOM_VK_NUMPAD0);
        }
        
        
        switch (keycode) {
        case KeyEvent.DOM_VK_SEMICOLON:
            return ";";
        case KeyEvent.DOM_VK_EQUALS:
            return "=";
        case KeyEvent.DOM_VK_COMMA:
            return ",";
        case KeyEvent.DOM_VK_SUBTRACT:
        case KeyEvent.DOM_VK_DASH:
            return "-";
        case KeyEvent.DOM_VK_ADD:
            return "+";
        case KeyEvent.DOM_VK_DECIMAL:
        case KeyEvent.DOM_VK_PERIOD:
            return ".";
        case KeyEvent.DOM_VK_DIVIDE:
        case KeyEvent.DOM_VK_SLASH:
            return "/";
        case KeyEvent.DOM_VK_BACK_QUOTE:
            return "`";
        case KeyEvent.DOM_VK_OPEN_BRACKET:
            return "[";
        case KeyEvent.DOM_VK_BACK_SLASH:
            return "\\";
        case KeyEvent.DOM_VK_CLOSE_BRACKET:
            return "]";
        case KeyEvent.DOM_VK_QUOTE:
            return "'";
        default:
            return key;
        }
    }
    
    /**
     * Takes a keyboard event and translates it into a key in a key map
     */
    function _translateKeyboardEvent(event) {
        var hasMacCtrl = (brackets.platform === "win") ? false : (event.ctrlKey),
            hasCtrl = (brackets.platform === "win") ? (event.ctrlKey) : (event.metaKey),
            hasAlt = (event.altKey),
            hasShift = (event.shiftKey),
            key = String.fromCharCode(event.keyCode);
        
        //From the W3C, if we can get the KeyboardEvent.keyIdentifier then look here
        //As that will let us use keys like then function keys "F5" for commands. The
        //full set of values we can use is here
        //http://www.w3.org/TR/2007/WD-DOM-Level-3-Events-20071221/keyset.html#KeySet-Set
        var ident = event.keyIdentifier;
        if (ident) {
            if (ident.charAt(0) === "U" && ident.charAt(1) === "+") {
                //This is a unicode code point like "U+002A", get the 002A and use that
                key = String.fromCharCode(parseInt(ident.substring(2), 16));
            } else {
                //This is some non-character key, just use the raw identifier
                key = ident;
            }
        }
        
        // Translate some keys to their common names
        if (key === "\t") {
            key = "Tab";
        } else if (key === " ") {
            key = "Space";
        } else {
            key = _mapKeycodeToKey(event.keyCode, key);
        }

        return _buildKeyDescriptor(hasMacCtrl, hasCtrl, hasAlt, hasShift, key);
    }
    
    /**
     * Convert normalized key representation to display appropriate for platform.
     * @param {!string} descriptor Normalized key descriptor.
     * @return {!string} Display/Operating system appropriate string
     */
    function formatKeyDescriptor(descriptor) {
        var displayStr;
        
        if (brackets.platform === "mac") {
            displayStr = descriptor.replace(/-/g, "");          // remove dashes
            displayStr = displayStr.replace("Ctrl", "\u2303");  // Ctrl > control symbol
            displayStr = displayStr.replace("Cmd", "\u2318");   // Cmd > command symbol
            displayStr = displayStr.replace("Shift", "\u21E7"); // Shift > shift symbol
            displayStr = displayStr.replace("Alt", "\u2325");   // Alt > option symbol
        } else {
            displayStr = descriptor.replace("Ctrl", Strings.KEYBOARD_CTRL);   // Ctrl
            displayStr = displayStr.replace("Shift", Strings.KEYBOARD_SHIFT); // Shift > shift symbol
            displayStr = displayStr.replace("Space", Strings.KEYBOARD_SPACE); // Alt > option symbol
            displayStr = displayStr.replace(/-/g, "+");
        }

        return displayStr;
    }

    /**
     * @private
     * @param {string} A normalized key-description string.
     * @return {boolean} true if the key is already assigned, false otherwise.
     */
    function _isKeyAssigned(key) {
        return (_keyMap[key] !== undefined);
    }

    /**
     * @private
     *
     * @param {string} commandID
     * @param {string|{{key: string, displayKey: string}}} keyBinding - a single shortcut.
     * @param {?string} platform - undefined indicates all platforms
     * @return {?{key: string, displayKey:String}} Returns a record for valid key bindings
     */
    function _addBinding(commandID, keyBinding, platform) {
        var key,
            result = null,
            normalized,
            normalizedDisplay,
            explicitPlatform = keyBinding.platform || platform,
            targetPlatform = explicitPlatform || brackets.platform,
            command;
        
        // skip if this binding doesn't match the current platform
        if (targetPlatform !== brackets.platform) {
            return null;
        }
        
        key = (keyBinding.key) || keyBinding;
        if (brackets.platform === "mac" && explicitPlatform === undefined) {
            key = key.replace("Ctrl", "Cmd");
            if (keyBinding.displayKey !== undefined) {
                keyBinding.displayKey = keyBinding.displayKey.replace("Ctrl", "Cmd");
            }
        }
        normalized = normalizeKeyDescriptorString(key);
        
        // skip if the key binding is invalid 
        if (!normalized) {
            console.log("Failed to normalize " + key);
            return null;
        }
        
        // skip if the key is already assigned
        if (_isKeyAssigned(normalized)) {
            console.log("Cannot assign " + normalized + " to " + commandID +
                        ". It is already assigned to " + _keyMap[normalized].commandID);
            return null;
        }
        
        // optional display-friendly string (e.g. CMD-+ instead of CMD-=)
        normalizedDisplay = (keyBinding.displayKey) ? normalizeKeyDescriptorString(keyBinding.displayKey) : normalized;
        
        // 1-to-many commandID mapping to key binding
        if (!_commandMap[commandID]) {
            _commandMap[commandID] = [];
        }
        
        result = {key: normalized, displayKey: normalizedDisplay};
        _commandMap[commandID].push(result);
        
        // 1-to-1 key binding to commandID
        _keyMap[normalized] = {commandID: commandID, key: normalized, displayKey: normalizedDisplay};
        
        // notify listeners
        command = CommandManager.get(commandID);
        
        if (command) {
            $(command).triggerHandler("keyBindingAdded", [result]);
        }
        
        return result;
    }

    /**
     * Returns a copy of the keymap
     * @returns {!Object.<string, {commandID: string, key: string, displayKey: string}>}
     */
    function getKeymap() {
        return $.extend({}, _keyMap);
    }

    /**
     * Process the keybinding for the current key.
     *
     * @param {string} A key-description string.
     * @return {boolean} true if the key was processed, false otherwise
     */
    function handleKey(key) {
        if (_enabled && _keyMap[key]) {
            CommandManager.execute(_keyMap[key].commandID);
            return true;
        }
        return false;
    }

    // TODO (issue #414): Replace this temporary fix with a more robust solution to handle focus and modality
    /**
     * Enable or disable key bindings. Clients such as dialogs may wish to disable 
     * global key bindings temporarily.
     *
     * @param {string} A key-description string.
     * @return {boolean} true if the key was processed, false otherwise
     */
    function setEnabled(value) {
        _enabled = value;
    }

    /**
     * Add one or more key bindings to a particular Command.
     * 
     * @param {!string} commandID
     * @param {?({key: string, displayKey: string} | Array.<{key: string, displayKey: string, platform: string}>)}  keyBindings - a single key binding
     *      or an array of keybindings. Example: "Shift-Cmd-F". Mac and Win key equivalents are automatically
     *      mapped to each other. Use displayKey property to display a different string (e.g. "CMD+" instead of "CMD=").
     * @param {?string} platform - the target OS of the keyBindings either "mac" or "win". If undefined, all platforms will use
     *      the key binding. Ignored if keyBindings is passed an Array.
     * @return {{key: string, displayKey:String}|Array.<{key: string, displayKey:String}>} Returns record(s) for valid key binding(s)
     */
    function addBinding(commandID, keyBindings, platform) {
        if ((commandID === null) || (commandID === undefined) || !keyBindings) {
            return;
        }
        
        var normalizedBindings = [],
            targetPlatform,
            results;

        if (Array.isArray(keyBindings)) {
            var keyBinding;
            results = [];
<<<<<<< HEAD
            
            keyBindings.forEach(function (keyBindingRequest) {
=======
                                            
            keyBindings.forEach(function addSingleBinding(keyBindingRequest) {
>>>>>>> 4cf43a00
                keyBinding = _addBinding(commandID, keyBindingRequest, keyBindingRequest.platform);
                
                if (keyBinding) {
                    results.push(keyBinding);
                }
                if(keyBindingRequest.platform && keyBindingRequest.platform == "win") {
                    keyBindingRequest.platform = "linux";
                    addSingleBinding(keyBindingRequest);
                }
            });
        } else {
            results = _addBinding(commandID, keyBindings, platform);
        }
        
        return results;
    }

    /**
     * Remove a key binding from _keymap
     *
     * @param {!string} key - a key-description string that may or may not be normalized.
     * @param {?string} platform - OS from which to remove the binding (all platforms if unspecified)
     */
    function removeBinding(key, platform) {
        if (!key || ((platform !== null) && (platform !== undefined) && (platform !== brackets.platform))) {
            return;
        }

        var normalizedKey = normalizeKeyDescriptorString(key);
        
        if (!normalizedKey) {
            console.log("Fail to nomalize " + key);
        } else if (_isKeyAssigned(normalizedKey)) {
            var binding = _keyMap[normalizedKey],
                command = CommandManager.get(binding.commandID),
                bindings = _commandMap[binding.commandID];
            
            // delete key binding record
            delete _keyMap[normalizedKey];
            
            if (bindings) {
                // delete mapping from command to key binding
                _commandMap[binding.commandID] = bindings.filter(function (b) {
                    return (b.key !== normalizedKey);
                });
    
                if (command) {
                    $(command).triggerHandler("keyBindingRemoved", [{key: normalizedKey, displayKey: binding.displayKey}]);
                }
            }
        }
    }
    
    /**
     * Retrieve key bindings currently associated with a command
     *
     * @param {!string} command - A command ID
     * @return {!Array.<{{key: string, displayKey: string}}>} An array of associated key bindings.
     */
    function getKeyBindings(commandID) {
        var bindings = _commandMap[commandID];
        return bindings || [];
    }
    
    function _handleCommandRegistered(event, command) {
        var commandId   = command.getID(),
            defaults    = KeyboardPrefs[commandId];
        
        if (defaults) {
            addBinding(commandId, defaults);
        }
    }

    /**
     * Install keydown event listener.
     */
    function init() {
        // init
        window.document.body.addEventListener(
            "keydown",
            function (event) {
                if (handleKey(_translateKeyboardEvent(event))) {
                    event.stopPropagation();
                    event.preventDefault();
                }
            },
            true
        );
    }
    
    $(CommandManager).on("commandRegistered", _handleCommandRegistered);

    // unit test only
    exports._reset = _reset;

    // Define public API
    exports.init = init;
    exports.getKeymap = getKeymap;
    exports.handleKey = handleKey;
    exports.setEnabled = setEnabled;
    exports.addBinding = addBinding;
    exports.removeBinding = removeBinding;
    exports.formatKeyDescriptor = formatKeyDescriptor;
    exports.getKeyBindings = getKeyBindings;
});<|MERGE_RESOLUTION|>--- conflicted
+++ resolved
@@ -423,13 +423,10 @@
         if (Array.isArray(keyBindings)) {
             var keyBinding;
             results = [];
-<<<<<<< HEAD
             
             keyBindings.forEach(function (keyBindingRequest) {
-=======
                                             
             keyBindings.forEach(function addSingleBinding(keyBindingRequest) {
->>>>>>> 4cf43a00
                 keyBinding = _addBinding(commandID, keyBindingRequest, keyBindingRequest.platform);
                 
                 if (keyBinding) {
