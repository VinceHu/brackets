--- conflicted
+++ resolved
@@ -1010,246 +1010,6 @@
     //     NOT IMPLEMENTED
     // }
 
-<<<<<<< HEAD
-
-    function init() {
-
-        /*
-         * File menu
-         */
-        var menu;
-        menu = addMenu(Strings.FILE_MENU, AppMenuBar.FILE_MENU);
-        menu.addMenuItem(Commands.FILE_NEW,                 "Ctrl-N");
-        menu.addMenuItem(Commands.FILE_NEW_FOLDER);
-        menu.addMenuItem(Commands.FILE_OPEN,                "Ctrl-O");
-        menu.addMenuItem(Commands.FILE_OPEN_FOLDER);
-        menu.addMenuItem(Commands.FILE_CLOSE,               "Ctrl-W");
-        menu.addMenuItem(Commands.FILE_CLOSE_ALL,           "Ctrl-Shift-W");
-        menu.addMenuDivider();
-        menu.addMenuItem(Commands.FILE_SAVE,                "Ctrl-S");
-        menu.addMenuItem(Commands.FILE_SAVE_ALL,            "Ctrl-Alt-S");
-        menu.addMenuDivider();
-        menu.addMenuItem(Commands.FILE_LIVE_FILE_PREVIEW,   "Ctrl-Alt-P");
-        menu.addMenuItem(Commands.FILE_LIVE_HIGHLIGHT,      "Ctrl-Shift-C");
-        menu.addMenuItem(Commands.FILE_PROJECT_SETTINGS);
-        menu.addMenuDivider();
-        menu.addMenuItem(Commands.FILE_QUIT,                "Ctrl-Q");
-
-        /*
-         * Edit  menu
-         */
-        menu = addMenu(Strings.EDIT_MENU, AppMenuBar.EDIT_MENU);
-        menu.addMenuItem(Commands.EDIT_SELECT_ALL,          "Ctrl-A");
-        menu.addMenuItem(Commands.EDIT_SELECT_LINE,         [{key: "Ctrl-L", platform: "win"},
-                                                             {key: "Ctrl-L", platform: "mac"}]);
-        menu.addMenuDivider();
-        menu.addMenuItem(Commands.EDIT_FIND,                "Ctrl-F");
-        menu.addMenuItem(Commands.EDIT_FIND_IN_FILES,       "Ctrl-Shift-F");
-        menu.addMenuItem(Commands.EDIT_FIND_NEXT,           [{key: "F3",     platform: "win"},
-                                                             {key: "Cmd-G", platform: "mac"}]);
-
-        menu.addMenuItem(Commands.EDIT_FIND_PREVIOUS,       [{key: "Shift-F3",      platform: "win"},
-                                                             {key:  "Cmd-Shift-G", platform: "mac"}]);
-
-        menu.addMenuDivider();
-        menu.addMenuItem(Commands.EDIT_REPLACE,             [{key: "Ctrl-H",     platform: "win"},
-                                                             {key: "Cmd-Alt-F", platform: "mac"}]);
-        menu.addMenuDivider();
-        menu.addMenuItem(Commands.EDIT_INDENT,              [{key: "Indent", displayKey: "Tab"}]);
-        menu.addMenuItem(Commands.EDIT_UNINDENT,            [{key: "Unindent", displayKey: "Shift-Tab"}]);
-        menu.addMenuItem(Commands.EDIT_DUPLICATE,           "Ctrl-D");
-        menu.addMenuItem(Commands.EDIT_DELETE_LINES,        "Ctrl-Shift-D");
-        menu.addMenuItem(Commands.EDIT_LINE_UP,             [{key: "Ctrl-Shift-Up", displayKey: "Ctrl-Shift-\u2191",
-                                                              platform: "win"},
-                                                             {key:  "Cmd-Ctrl-Up", displayKey: "Cmd-Ctrl-\u2191",
-                                                              platform: "mac"}]);
-        menu.addMenuItem(Commands.EDIT_LINE_DOWN,           [{key: "Ctrl-Shift-Down", displayKey: "Ctrl-Shift-\u2193",
-                                                              platform: "win"},
-                                                             {key:  "Cmd-Ctrl-Down", displayKey: "Cmd-Ctrl-\u2193",
-                                                              platform: "mac"}]);
-        menu.addMenuDivider();
-        menu.addMenuItem(Commands.EDIT_LINE_COMMENT,        "Ctrl-/");
-        menu.addMenuItem(Commands.EDIT_BLOCK_COMMENT,       "Ctrl-Shift-/");
-
-        /*
-         * View menu
-         */
-        menu = addMenu(Strings.VIEW_MENU, AppMenuBar.VIEW_MENU);
-        menu.addMenuItem(Commands.VIEW_HIDE_SIDEBAR,        "Ctrl-Shift-H");
-        menu.addMenuDivider();
-        menu.addMenuItem(Commands.VIEW_INCREASE_FONT_SIZE,  [{key: "Ctrl-=", displayKey: "Ctrl-+"},
-                                                             {key: "Ctrl-+", displayKey: "Ctrl-+"}]);
-        menu.addMenuItem(Commands.VIEW_DECREASE_FONT_SIZE,  [{key: "Ctrl--", displayKey: "Ctrl-\u2212"}]);
-        menu.addMenuItem(Commands.VIEW_RESTORE_FONT_SIZE,   "Ctrl-0");
-        menu.addMenuDivider();
-        menu.addMenuItem(Commands.TOGGLE_JSLINT);
-
-        /*
-         * Navigate menu
-         */
-        menu = addMenu(Strings.NAVIGATE_MENU, AppMenuBar.NAVIGATE_MENU);
-        menu.addMenuItem(Commands.NAVIGATE_QUICK_OPEN,      "Ctrl-Shift-O");
-        menu.addMenuItem(Commands.NAVIGATE_GOTO_LINE,       [{key: "Ctrl-G", platform: "win"},
-                                                             {key: "Cmd-L", platform: "mac"}]);
-
-        menu.addMenuItem(Commands.NAVIGATE_GOTO_DEFINITION, "Ctrl-T");
-        menu.addMenuDivider();
-        menu.addMenuItem(Commands.NAVIGATE_NEXT_DOC,        [{key: "Ctrl-Tab", platform: "win"},
-                                                             {key: "Ctrl-Tab", platform: "mac"}]);
-        menu.addMenuItem(Commands.NAVIGATE_PREV_DOC,        [{key: "Ctrl-Shift-Tab", platform: "win"},
-                                                             {key: "Ctrl-Shift-Tab", platform: "mac"}]);
-        menu.addMenuDivider();
-        menu.addMenuItem(Commands.NAVIGATE_SHOW_IN_FILE_TREE);
-        menu.addMenuDivider();
-        menu.addMenuItem(Commands.TOGGLE_QUICK_EDIT,        "Ctrl-E");
-        menu.addMenuItem(Commands.QUICK_EDIT_PREV_MATCH,    {key: "Alt-Up", displayKey: "Alt-\u2191"});
-        menu.addMenuItem(Commands.QUICK_EDIT_NEXT_MATCH,    {key: "Alt-Down", displayKey: "Alt-\u2193"});
-
-        /*
-         * Debug menu
-         */
-        if (brackets.config.show_debug_menu) {
-            menu = addMenu(Strings.DEBUG_MENU, AppMenuBar.DEBUG_MENU);
-            menu.addMenuItem(Commands.DEBUG_SHOW_DEVELOPER_TOOLS, [{key: "F12",        platform: "win"},
-                                                                   {key: "Cmd-Opt-I", platform: "mac"}]);
-            menu.addMenuItem(Commands.DEBUG_REFRESH_WINDOW, [{key: "F5",     platform: "win"},
-                                                             {key: "Cmd-R", platform:  "mac"}]);
-            menu.addMenuItem(Commands.DEBUG_NEW_BRACKETS_WINDOW);
-            menu.addMenuDivider();
-            menu.addMenuItem(Commands.DEBUG_SWITCH_LANGUAGE);
-            menu.addMenuDivider();
-            menu.addMenuItem(Commands.DEBUG_RUN_UNIT_TESTS);
-            menu.addMenuItem(Commands.DEBUG_SHOW_PERF_DATA);
-        }
-
-        /*
-         * Help menu
-         */
-        menu = addMenu(Strings.HELP_MENU, AppMenuBar.HELP_MENU);
-        menu.addMenuItem(Commands.HELP_SHOW_EXT_FOLDER);
-        menu.addMenuItem(Commands.HELP_CHECK_FOR_UPDATE);
-
-        if (brackets.config.forum_url) {
-            menu.addMenuDivider();
-            menu.addMenuItem(Commands.HELP_FORUM);
-        }
-
-        menu.addMenuDivider();
-        menu.addMenuItem(Commands.HELP_ABOUT);
-
-
-        /*
-         * Context Menus
-         */
-        var project_cmenu = registerContextMenu(ContextMenuIds.PROJECT_MENU);
-        project_cmenu.addMenuItem(Commands.FILE_NEW);
-        project_cmenu.addMenuItem(Commands.FILE_NEW_FOLDER);
-        project_cmenu.addMenuItem(Commands.FILE_RENAME, "F2");
-        project_cmenu.addMenuItem(Commands.FILE_DELETE);
-        project_cmenu.addMenuDivider();
-        project_cmenu.addMenuItem(Commands.EDIT_FIND_IN_SUBTREE);
-
-        var working_set_cmenu = registerContextMenu(ContextMenuIds.WORKING_SET_MENU);
-        working_set_cmenu.addMenuItem(Commands.FILE_CLOSE);
-        working_set_cmenu.addMenuItem(Commands.FILE_SAVE);
-        working_set_cmenu.addMenuItem(Commands.FILE_RENAME);
-        working_set_cmenu.addMenuItem(Commands.NAVIGATE_SHOW_IN_FILE_TREE);
-        working_set_cmenu.addMenuDivider();
-        working_set_cmenu.addMenuItem(Commands.EDIT_FIND_IN_SUBTREE);
-        working_set_cmenu.addMenuDivider();
-        working_set_cmenu.addMenuItem(Commands.SORT_WORKINGSET_BY_ADDED);
-        working_set_cmenu.addMenuItem(Commands.SORT_WORKINGSET_BY_NAME);
-        working_set_cmenu.addMenuItem(Commands.SORT_WORKINGSET_BY_TYPE);
-        working_set_cmenu.addMenuDivider();
-        working_set_cmenu.addMenuItem(Commands.SORT_WORKINGSET_AUTO);
-
-        var editor_cmenu = registerContextMenu(ContextMenuIds.EDITOR_MENU);
-        editor_cmenu.addMenuItem(Commands.TOGGLE_QUICK_EDIT);
-        editor_cmenu.addMenuItem(Commands.EDIT_SELECT_ALL);
-
-        var inline_editor_cmenu = registerContextMenu(ContextMenuIds.INLINE_EDITOR_MENU);
-        inline_editor_cmenu.addMenuItem(Commands.TOGGLE_QUICK_EDIT);
-        inline_editor_cmenu.addMenuItem(Commands.EDIT_SELECT_ALL);
-        inline_editor_cmenu.addMenuDivider();
-        inline_editor_cmenu.addMenuItem(Commands.QUICK_EDIT_PREV_MATCH);
-        inline_editor_cmenu.addMenuItem(Commands.QUICK_EDIT_NEXT_MATCH);
-        
-        /**
-         * Context menu for code editors (both full-size and inline)
-         * Auto selects the word the user clicks if the click does not occur over
-         * an existing selection
-         */
-        $("#editor-holder").on("contextmenu", function (e) {
-            if ($(e.target).parents(".CodeMirror-gutter").length !== 0) {
-                return;
-            }
-            
-            // Note: on mousedown before this event, CodeMirror automatically checks mouse pos, and
-            // if not clicking on a selection moves the cursor to click location. When triggered
-            // from keyboard, no pre-processing occurs and the cursor/selection is left as is.
-            
-            var editor = EditorManager.getFocusedEditor(),
-                inlineWidget = EditorManager.getFocusedInlineWidget();
-            
-            if (editor) {
-                // If there's just an insertion point select the word token at the cursor pos so
-                // it's more clear what the context menu applies to.
-                if (!editor.hasSelection()) {
-                    editor.selectWordAt(editor.getCursorPos());
-                    
-                    // Prevent menu from overlapping text by moving it down a little
-                    // Temporarily backout this change for now to help mitigate issue #1111,
-                    // which only happens if mouse is not over context menu. Better fix
-                    // requires change to bootstrap, which is too risky for now.
-                    //e.pageY += 6;
-                }
-                
-                if (inlineWidget) {
-                    inline_editor_cmenu.open(e);
-                } else {
-                    editor_cmenu.open(e);
-                }
-            }
-        });
-
-        /**
-         * Context menus for folder tree & working set list
-         */
-        $("#project-files-container").on("contextmenu", function (e) {
-            project_cmenu.open(e);
-        });
-
-        $("#open-files-container").on("contextmenu", function (e) {
-            working_set_cmenu.open(e);
-        });
-
-        // Prevent the browser context menu since Brackets creates a custom context menu
-        $(window).contextmenu(function (e) {
-            e.preventDefault();
-        });
-        
-        /*
-         * General menu event processing
-         */
-        // Prevent clicks on top level menus and menu items from taking focus
-        $(window.document).on("mousedown", ".dropdown", function (e) {
-            e.preventDefault();
-        });
-
-        // Switch menus when the mouse enters an adjacent menu
-        // Only open the menu if another one has already been opened
-        // by clicking
-        $(window.document).on("mouseenter", "#main-toolbar .dropdown", function (e) {
-            var open = $(this).siblings(".open");
-            if (open.length > 0) {
-                open.removeClass("open");
-                $(this).addClass("open");
-            }
-        });
-    }
-
-=======
->>>>>>> 589dcb07
     // Define public API
     exports.AppMenuBar = AppMenuBar;
     exports.ContextMenuIds = ContextMenuIds;
