--- conflicted
+++ resolved
@@ -67,27 +67,14 @@
     exports.VIEW_DECREASE_FONT_SIZE = "view.decreaseFontSize";
     
     // Navigate
-<<<<<<< HEAD
-    exports.NAVIGATE_QUICK_OPEN = "navigate.quickOpen";
-    exports.NAVIGATE_NEXT_DOC = "navigate.nextDoc";
-    exports.NAVIGATE_PREV_DOC = "navigate.prevDoc";
-
-    exports.DEBUG_REFRESH_WINDOW = "debug.refreshWindow"; // string must MATCH string in native code (brackets_extensions)
-    exports.DEBUG_SHOW_DEVELOPER_TOOLS = "debug.showDeveloperTools";
-    exports.DEBUG_RUN_UNIT_TESTS = "debug.runUnitTests";
-    exports.DEBUG_JSLINT        = "debug.jslint";
-    exports.DEBUG_SHOW_PERF_DATA = "debug.showPerfData";
-    exports.DEBUG_NEW_BRACKETS_WINDOW = "debug.newBracketsWindow";
-    exports.DEBUG_CLOSE_ALL_LIVE_BROWSERS = "debug.closeAllLiveBrowsers";
-    exports.DEBUG_USE_TAB_CHARS = "debug.useTabChars";
-=======
+    exports.NAVIGATE_NEXT_DOC           = "navigate.nextDoc";
+    exports.NAVIGATE_PREV_DOC           = "navigate.prevDoc";
     exports.NAVIGATE_QUICK_OPEN         = "navigate.quickOpen";
     exports.NAVIGATE_GOTO_DEFINITION    = "navigate.gotoDefinition";
     exports.NAVIGATE_GOTO_LINE          = "navigate.gotoLine";
     exports.SHOW_INLINE_EDITOR          = "navigate.showInlineEditor";
     exports.QUICK_EDIT_NEXT_MATCH       = "navigate.nextMatch";
     exports.QUICK_EDIT_PREV_MATCH       = "navigate.previousMatch";
->>>>>>> eeda6ac5
 
     exports.DEBUG_REFRESH_WINDOW            = "debug.refreshWindow"; // string must MATCH string in native code (brackets_extensions)
     exports.DEBUG_SHOW_DEVELOPER_TOOLS      = "debug.showDeveloperTools";
