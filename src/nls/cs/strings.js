/*
 * Copyright (c) 2012 Adobe Systems Incorporated. All rights reserved.
 *
 * Permission is hereby granted, free of charge, to any person obtaining a
 * copy of this software and associated documentation files (the "Software"),
 * to deal in the Software without restriction, including without limitation
 * the rights to use, copy, modify, merge, publish, distribute, sublicense,
 * and/or sell copies of the Software, and to permit persons to whom the
 * Software is furnished to do so, subject to the following conditions:
 *
 * The above copyright notice and this permission notice shall be included in
 * all copies or substantial portions of the Software.
 *
 * THE SOFTWARE IS PROVIDED "AS IS", WITHOUT WARRANTY OF ANY KIND, EXPRESS OR
 * IMPLIED, INCLUDING BUT NOT LIMITED TO THE WARRANTIES OF MERCHANTABILITY,
 * FITNESS FOR A PARTICULAR PURPOSE AND NONINFRINGEMENT. IN NO EVENT SHALL THE
 * AUTHORS OR COPYRIGHT HOLDERS BE LIABLE FOR ANY CLAIM, DAMAGES OR OTHER
 * LIABILITY, WHETHER IN AN ACTION OF CONTRACT, TORT OR OTHERWISE, ARISING
 * FROM, OUT OF OR IN CONNECTION WITH THE SOFTWARE OR THE USE OR OTHER
 * DEALINGS IN THE SOFTWARE.
 *
 */

/*jslint vars: true, plusplus: true, devel: true, nomen: true, indent: 4, maxerr: 50 */
/*global define */

define({

    /**
     * Chyby
     */

    // Obecné chyby souboru
    "GENERIC_ERROR"                     : "(chyba {0})",
    "NOT_FOUND_ERR"                     : "Soubor nenalezen.",
    "NOT_READABLE_ERR"                  : "Soubor nelze číst.",
    "NO_MODIFICATION_ALLOWED_ERR"       : "Cílová složka nemůže být změněna.",
    "NO_MODIFICATION_ALLOWED_ERR_FILE"  : "Oprávnění neumožní provádět změny.",
    "FILE_EXISTS_ERR"                   : "Soubor již existuje.",

    // Řetězce chyb projektu
    "ERROR_LOADING_PROJECT"             : "Chyba při otevírání projektu",
    "OPEN_DIALOG_ERROR"                 : "Došlo k chybě při zobrazování dialogu Otevřít soubor. (chyba {0})",
    "REQUEST_NATIVE_FILE_SYSTEM_ERROR"  : "Došlo k chybě při načítání adresáře <span class='dialog-filename'>{0}</span>. (chyba {1})",
    "READ_DIRECTORY_ENTRIES_ERROR"      : "Došlo k chybě při načítání obsahu složky <span class='dialog-filename'>{0}</span>. (chyba {1})",

    // Řetězce chyb otevírání/ukládání souboru
    "ERROR_OPENING_FILE_TITLE"          : "Chyba při otevírání souboru",
    "ERROR_OPENING_FILE"                : "Došlo k chybě při otevírání souboru <span class='dialog-filename'>{0}</span>. {1}",
    "ERROR_RELOADING_FILE_TITLE"        : "Chyba při načítání změn z disku",
    "ERROR_RELOADING_FILE"              : "Došlo k chybě při načítání souboru <span class='dialog-filename'>{0}</span>. {1}",
    "ERROR_SAVING_FILE_TITLE"           : "Chyba při ukládání souboru",
    "ERROR_SAVING_FILE"                 : "Došlo k chybě při ukládání souboru <span class='dialog-filename'>{0}</span>. {1}",
    "ERROR_RENAMING_FILE_TITLE"         : "Chyba při přejmenování souboru",
    "ERROR_RENAMING_FILE"               : "Došlo k chybě při přejmenování souboru <span class='dialog-filename'>{0}</span>. {1}",
    "ERROR_DELETING_FILE_TITLE"         : "Chyba při mazání souboru",
    "ERROR_DELETING_FILE"               : "Došlo k chybě při mazání souboru <span class='dialog-filename'>{0}</span>. {1}",
    "INVALID_FILENAME_TITLE"            : "Špatné jméno souboru",
    "INVALID_FILENAME_MESSAGE"          : "Jméno souboru nemůže obsahovat znaky: /?*:;{}<>\\|",
    "FILE_ALREADY_EXISTS"               : "Soubor <span class='dialog-filename'>{0}</span> již existuje.",
    "ERROR_CREATING_FILE_TITLE"         : "Chyba při tvorbě souboru",
    "ERROR_CREATING_FILE"               : "Došlo k chybě při vytváření souboru <span class='dialog-filename'>{0}</span>. {1}",

    // Řetězce chyb aplikace
    "ERROR_IN_BROWSER_TITLE"            : "Ouha! {APP_NAME} ještě neběží v prohlížeči.",
    "ERROR_IN_BROWSER"                  : "{APP_NAME} je vytvořen v HTML, ale nyní pracuje jako desktopová aplikace, takže ji můžete použít pro úpravu lokálních souborů. Prosím, použijte shell aplikace v <b>github.com/adobe/brackets-shell</b> repo pro spuštění {APP_NAME}.",

    // Řetězce chyb indexování souboru
    "ERROR_MAX_FILES_TITLE"             : "Chyba při indexování souborů",
    "ERROR_MAX_FILES"                   : "Maximální počet souborů byl indexován. Funkce pro vyhledávání v indexovaných souborech nemusí fungovat správně.",

    // Řetezce chyb - živý náhled
    "ERROR_LAUNCHING_BROWSER_TITLE"     : "Chyba při spouštění prohlížeče",
    "ERROR_CANT_FIND_CHROME"            : "Google Chrome prohlížeč nebyl nalezen. Je nainstalován?",
    "ERROR_LAUNCHING_BROWSER"           : "Došlo k chybě při spouštění prohlížeče. (chyba {0})",

    "LIVE_DEVELOPMENT_ERROR_TITLE"      : "Živý náhled - chyba",
    "LIVE_DEVELOPMENT_RELAUNCH_TITLE"   : "Připojování k prohlížeči",
    "LIVE_DEVELOPMENT_ERROR_MESSAGE"    : "Aby se mohl živý náhled připojit, je třeba restartovat Chrome s povolenou možností vzdálené ladění. <br /><br /> Chcete restartovat Chrome a povolit vzdálené ladění?",
    "LIVE_DEV_LOADING_ERROR_MESSAGE"    : "Nelze načíst stránku s živým náhledem",
    "LIVE_DEV_NEED_HTML_MESSAGE"        : "Otevřete HTML soubor pro zobrazení v živém náhledu.",
    "LIVE_DEV_NEED_BASEURL_MESSAGE"     : "Pro spuštění živého náhledu se server-side souborem, musíte specifikovat URL pro tento projekt.",
    "LIVE_DEV_SERVER_NOT_READY_MESSAGE" : "Chyba při spouštění HTTP serveru pro soubory živého náhledu. Prosím, zkuste to znovu.",
    "LIVE_DEVELOPMENT_INFO_TITLE"       : "Vítejte v živém náhledu!",
    "LIVE_DEVELOPMENT_INFO_MESSAGE"     : "Živý náhled připojí {APP_NAME} k vašemu prohlížeči. Spustí náhled HTML souboru, který se aktualizuje pokaždé, kdy editujete svůj kód.<br /><br />V této verzi {APP_NAME}, živý náhled funguje pouze v <strong>Google Chrome</strong> a aktualizuje změny v <strong>CSS souborech</strong>. Změny v HTML nebo JavaScript souborech jsou automaticky načteny, když soubor uložíte.<br /><br />(Tato zpráva se zobrazí pouze jednou.)",
    "LIVE_DEVELOPMENT_TROUBLESHOOTING"  : "Pro více informací navštivte <a class=\"clickable-link\" data-href=\"{0}\">Troubleshooting Live Development connection errors</a>.",

    "LIVE_DEV_STATUS_TIP_NOT_CONNECTED" : "Živý náhled",
    "LIVE_DEV_STATUS_TIP_PROGRESS1"     : "Živý náhled: Připojování\u2026",
    "LIVE_DEV_STATUS_TIP_PROGRESS2"     : "Živý náhled: Spouštění\u2026",
    "LIVE_DEV_STATUS_TIP_CONNECTED"     : "Zrušit živý náhled",
    "LIVE_DEV_STATUS_TIP_OUT_OF_SYNC"   : "Živý náhled: Klikněte pro odpojení (uložte soubor)",

    "LIVE_DEV_DETACHED_REPLACED_WITH_DEVTOOLS" : "Živý náhled byl zrušen, protože byly otevřeny vývojářské nástroje prohlížeče",
    "LIVE_DEV_DETACHED_TARGET_CLOSED"          : "Živý náhled byl zrušen, protože dokument byl zavřen v prohlížeči",
    "LIVE_DEV_NAVIGATED_AWAY"                  : "Živý náhled byl zrušen, protože prohlížeč přešel na stránku, která není součástí projektu",
    "LIVE_DEV_CLOSED_UNKNOWN_REASON"           : "Živý náhled byl zrušen z neznámého důvodu ({0})",

    "SAVE_CLOSE_TITLE"                  : "Uložit změny",
    "SAVE_CLOSE_MESSAGE"                : "Chcete uložit změny v souboru <span class='dialog-filename'>{0}</span>?",
    "SAVE_CLOSE_MULTI_MESSAGE"          : "Chcete uložit změny v následujících souborech?",
    "EXT_MODIFIED_TITLE"                : "Externí změny",
<<<<<<< HEAD
    "FILE_DELETED_TITLE"                : "Soubor smazán",    
=======
    "FILE_DELETED_TITLE"                : "Soubor smazán",
>>>>>>> dbed6ee6
    "EXT_MODIFIED_MESSAGE"              : "<span class='dialog-filename'>{0}</span> byl změněn, ale neuložené změny se nachází také v {APP_NAME}.<br /><br /> Kterou verzi chcete zachovat?",
    "EXT_DELETED_MESSAGE"               : "<span class='dialog-filename'>{0}</span> byl smazán z disku, ale změny nebyly uloženy v {APP_NAME}.<br /><br />Chcete uložit změny?",

    // Najít, Nahradit, Nahradit v souborech
    "SEARCH_REGEXP_INFO"                : "Použijte /re/ syntax pro regexp hledání",
    "FIND_RESULT_COUNT"                 : "{0} výsledků",
    "WITH"                              : "S",
    "BUTTON_YES"                        : "Ano",
    "BUTTON_NO"                         : "Ne",
    "BUTTON_STOP"                       : "Stop",

    "OPEN_FILE"                         : "Otevřít soubor",
    "SAVE_FILE_AS"                      : "Uložit soubor",
    "CHOOSE_FOLDER"                     : "Vybrat složku",

    "RELEASE_NOTES"                     : "Poznámky k verzi",
    "NO_UPDATE_TITLE"                   : "Vše je aktuální!",
    "NO_UPDATE_MESSAGE"                 : "Verze {APP_NAME} je aktuální.",

    "FIND_IN_FILES_TITLE"               : "pro \"{4}\" {5} - {0} {1} v {2} {3}",
    "FIND_IN_FILES_SCOPED"              : "v <span class='dialog-filename'>{0}</span>",
    "FIND_IN_FILES_NO_SCOPE"            : "v projektu",
    "FIND_IN_FILES_FILE"                : "soubor",
    "FIND_IN_FILES_FILES"               : "soubory",
    "FIND_IN_FILES_MATCH"               : "výsledek",
    "FIND_IN_FILES_MATCHES"             : "výsledky",
    "FIND_IN_FILES_MORE_THAN"           : "Více než ",
    "FIND_IN_FILES_MAX"                 : " (zobrazuji prvních {0} záznamů)",
    "FIND_IN_FILES_FILE_PATH"           : "Soubor: <span class='dialog-filename'>{0}</span>",
    "FIND_IN_FILES_LINE"                : "řádek:&nbsp;{0}",

    "ERROR_FETCHING_UPDATE_INFO_TITLE"  : "Chyba při získávání informací o aktualizaci",
    "ERROR_FETCHING_UPDATE_INFO_MSG"    : "Nelze získat aktualizace. Ujistěte se, že máte připojení na internet a zkuste to znovu.",

    /**
     * Správce projektu
     */
    "PROJECT_LOADING" : "Načítání\u2026",
    "UNTITLED" : "Nový",
    "WORKING_FILES"     : "Pracovní soubory",

    /**
     * Jména kláves
     */
    "KEYBOARD_CTRL"   : "Ctrl",
    "KEYBOARD_SHIFT"  : "Shift",
    "KEYBOARD_SPACE"  : "Space",

    /**
     * Řetezce příkazového řádku
     */
    "STATUSBAR_CURSOR_POSITION"             : "Řádek {0}, Sloupec {1}",
    "STATUSBAR_INDENT_TOOLTIP_SPACES"       : "Přepnout odsazení na mezery",
    "STATUSBAR_INDENT_TOOLTIP_TABS"         : "Přepnout odsazení na tabulátory",
    "STATUSBAR_INDENT_SIZE_TOOLTIP_SPACES"  : "Změnit počet mezer použitých pro odsazení",
    "STATUSBAR_INDENT_SIZE_TOOLTIP_TABS"    : "Změnit šířku tabulátoru",
    "STATUSBAR_SPACES"                      : "mezery",
    "STATUSBAR_TAB_SIZE"                    : "Velikost tabulátoru",
    "STATUSBAR_LINE_COUNT_SINGULAR"         : "Řádek: {0}",
    "STATUSBAR_LINE_COUNT_PLURAL"           : "Řádky: {0}",

    /**
     * Příkazy
     */

    // Příkazy menu Soubor
    "FILE_MENU"                           : "Soubor",
    "CMD_FILE_NEW"                        : "Nový soubor",
    "CMD_FILE_NEW_FOLDER"                 : "Nová složka",
    "CMD_FILE_OPEN"                       : "Otevřít\u2026",
    "CMD_ADD_TO_WORKING_SET"              : "Přidat k pracovní sadě",
    "CMD_OPEN_FOLDER"                     : "Otevřít složku\u2026",
    "CMD_FILE_CLOSE"                      : "Zavřít",
    "CMD_FILE_CLOSE_ALL"                  : "Zavřít vše",
    "CMD_FILE_SAVE"                       : "Uložit",
    "CMD_FILE_SAVE_ALL"                   : "Uložit vše",
    "CMD_FILE_SAVE_AS"                    : "Uložit jako\u2026",
    "CMD_LIVE_FILE_PREVIEW"               : "Živý náhled",
    "CMD_LIVE_HIGHLIGHT"                  : "Živé zvýraznění",
    "CMD_PROJECT_SETTINGS"                : "Nastavení projektu\u2026",
    "CMD_FILE_RENAME"                     : "Přejmenovat",
    "CMD_FILE_DELETE"                     : "Smazat",
    "CMD_INSTALL_EXTENSION"               : "Instalovat doplňky\u2026",
    "CMD_EXTENSION_MANAGER"               : "Správce doplňků\u2026",
    "CMD_FILE_REFRESH"                    : "Obnovit",
    "CMD_QUIT"                            : "Konec",
    // Použito v souborovém menu Windows
    "CMD_EXIT"                            : "Konec",

    // Příkazy menu Edit
    "EDIT_MENU"                           : "Úpravy",
    "CMD_UNDO"                            : "Zpět",
    "CMD_REDO"                            : "Znovu",
    "CMD_CUT"                             : "Vyjmout",
    "CMD_COPY"                            : "Kopírovat",
    "CMD_PASTE"                           : "Vložit",
    "CMD_SELECT_ALL"                      : "Vybrat vše",
    "CMD_SELECT_LINE"                     : "Vybrat řádek",
    "CMD_FIND"                            : "Najít",
    "CMD_FIND_IN_FILES"                   : "Najít v souborech",
    "CMD_FIND_IN_SUBTREE"                 : "Najít v\u2026",
    "CMD_FIND_NEXT"                       : "Najít další",
    "CMD_FIND_PREVIOUS"                   : "Najít předchozí",
    "CMD_REPLACE"                         : "Nahradit",
    "CMD_INDENT"                          : "Odsadit",
    "CMD_UNINDENT"                        : "Vrátit odsazení",
    "CMD_DUPLICATE"                       : "Duplikovat",
    "CMD_DELETE_LINES"                    : "Smazat řádek",
    "CMD_COMMENT"                         : "Řádkový komentář",
    "CMD_BLOCK_COMMENT"                   : "Blokový komentář",
    "CMD_LINE_UP"                         : "Posunout řádek nahoru",
    "CMD_LINE_DOWN"                       : "Posunout řádek dolů",
    "CMD_OPEN_LINE_ABOVE"                 : "O řádek výše",
    "CMD_OPEN_LINE_BELOW"                 : "O řádek níže",
    "CMD_TOGGLE_CLOSE_BRACKETS"           : "Uzavírat závorky",
    "CMD_SHOW_CODE_HINTS"                 : "Zobrazit nápovědu",

    // Příkazy menu Zobrazit
    "VIEW_MENU"                           : "Zobrazit",
    "CMD_HIDE_SIDEBAR"                    : "Skrýt boční menu",
    "CMD_SHOW_SIDEBAR"                    : "Zobrazit boční menu",
    "CMD_INCREASE_FONT_SIZE"              : "Zvětšit velikost písma",
    "CMD_DECREASE_FONT_SIZE"              : "Zmenšit velikost písma",
    "CMD_RESTORE_FONT_SIZE"               : "Obnovit velikost písma",
    "CMD_SCROLL_LINE_UP"                  : "Posunout o řádek nahoru",
    "CMD_SCROLL_LINE_DOWN"                : "Posunout o řádek dolů",
    "CMD_TOGGLE_LINE_NUMBERS"             : "Čísla řádků",
    "CMD_TOGGLE_ACTIVE_LINE"              : "Zvýraznit aktivní řádek",
    "CMD_TOGGLE_WORD_WRAP"                : "Zalomit řádky",
    "CMD_SORT_WORKINGSET_BY_ADDED"        : "Řadit podle data",
    "CMD_SORT_WORKINGSET_BY_NAME"         : "Řadit podle jména",
    "CMD_SORT_WORKINGSET_BY_TYPE"         : "Řadit podle typu",
    "CMD_SORT_WORKINGSET_AUTO"            : "Automatické řazení",

    // Příkazy menu Navigace
    "NAVIGATE_MENU"                       : "Navigace",
    "CMD_QUICK_OPEN"                      : "Rychle otevřít",
    "CMD_GOTO_LINE"                       : "Přejít na řádek",
    "CMD_GOTO_DEFINITION"                 : "Přejít na funkci",
    "CMD_TOGGLE_QUICK_EDIT"               : "Rychlá úprava",
    "CMD_TOGGLE_QUICK_DOCS"               : "Rychlá dokumentace",
    "CMD_QUICK_EDIT_PREV_MATCH"           : "Předchozí shoda",
    "CMD_QUICK_EDIT_NEXT_MATCH"           : "Další shoda",
    "CMD_NEXT_DOC"                        : "Další dokument",
    "CMD_PREV_DOC"                        : "Předchozí dokument",
    "CMD_SHOW_IN_TREE"                    : "Zobrazit stromovou strukturu",
    "CMD_SHOW_IN_OS"                      : "Zobrazit v OS",

    // Příkazy menu nápověda
    "HELP_MENU"                           : "Nápověda",
    "CMD_CHECK_FOR_UPDATE"                : "Zkontrolovat aktualizace",
    "CMD_HOW_TO_USE_BRACKETS"             : "Jak používat {APP_NAME}",
    "CMD_FORUM"                           : "{APP_NAME} fórum",
    "CMD_RELEASE_NOTES"                   : "Poznámky k verzi",
    "CMD_REPORT_AN_ISSUE"                 : "Nahlásit problém",
    "CMD_SHOW_EXTENSIONS_FOLDER"          : "Zobrazit složku s doplňky",
    "CMD_TWITTER"                         : "{TWITTER_NAME} - Twitter",
    "CMD_ABOUT"                           : "O aplikaci {APP_TITLE}",


    // Speciální příkazy spustěné pomocí shell
    "CMD_CLOSE_WINDOW"                    : "Zavřít okno",
    "CMD_ABORT_QUIT"                      : "Zrušit",
    "CMD_BEFORE_MENUPOPUP"                : "Before Menu Popup",

    // Řetězce pro main-view.html
    "EXPERIMENTAL_BUILD"                   : "experimentální verze",
    "DEVELOPMENT_BUILD"                    : "vývojová verze",
    "SEARCH_RESULTS"                       : "Výsledky hledání",
    "OK"                                   : "OK",
    "DONT_SAVE"                            : "Neukládat",
    "SAVE"                                 : "Uložit",
    "CANCEL"                               : "Zrušit",
    "RELOAD_FROM_DISK"                     : "Načíst z disku",
    "KEEP_CHANGES_IN_EDITOR"               : "Ponechat změny v editoru",
    "CLOSE_DONT_SAVE"                      : "Zavřít (neukládat)",
    "RELAUNCH_CHROME"                      : "Restartovat Chrome",
    "ABOUT"                                : "O aplikaci",
    "CLOSE"                                : "Zavřít",
    "ABOUT_TEXT_LINE1"                     : "sprint {VERSION_MINOR} {BUILD_TYPE} {VERSION}",
    "ABOUT_TEXT_LINE3"                     : "Oznámení, podmínky týkající se software třetích stran jsou umístěny na <a class=\"clickable-link\" data-href=\"http://www.adobe.com/go/thirdparty/\">http://www.adobe.com/go/thirdparty/</a> a začleněny prostřednictvím odkazu zde.",
    "ABOUT_TEXT_LINE4"                     : "Dokumentace a zdrojový kód na <a class=\"clickable-link\" data-href=\"https://github.com/adobe/brackets/\">https://github.com/adobe/brackets/</a>.",
    "ABOUT_TEXT_LINE5"                     : "Vytvořeno s \u2764 a pomocí JavaScript těmito lidmi:",
    "ABOUT_TEXT_LINE6"                     : "Mnoho lidí (ale momentálně máme problém s načítáním dat).",
    "ABOUT_TEXT_WEB_PLATFORM_DOCS"         : "Web Platform Docs a Web Platform logo využívají licenci Creative Commons Attribution, <a class=\"clickable-link\" data-href=\"http://creativecommons.org/licenses/by/3.0/\">CC-BY 3.0 Unported</a>.",
    "UPDATE_NOTIFICATION_TOOLTIP"          : "Je dostupná nová verze {APP_NAME} ! Klikněte zde pro více informací.",
    "UPDATE_AVAILABLE_TITLE"               : "Dostupná aktualizace",
    "UPDATE_MESSAGE"                       : "Nová verze {APP_NAME} je dostupná. Seznam některých vylepšení:",
    "GET_IT_NOW"                           : "Stáhnout!",
    "PROJECT_SETTINGS_TITLE"               : "Nastavení projektu: {0}",
    "PROJECT_SETTING_BASE_URL"             : "Živý náhled URL",
    "PROJECT_SETTING_BASE_URL_HINT"        : "(nechte prázdné pro URL souboru)",
    "BASEURL_ERROR_INVALID_PROTOCOL"       : "{0} protokol není podporován živým náhledem&mdash;prosím, použijte http: nebo https: .",
    "BASEURL_ERROR_SEARCH_DISALLOWED"      : "URL nemůže obsahovat výrazy pro hledání jako \"{0}\".",
    "BASEURL_ERROR_HASH_DISALLOWED"        : "URL nemůže obsahovat znaky jako \"{0}\".",
    "BASEURL_ERROR_INVALID_CHAR"           : "Zvláštní znaky jako '{0}' musí být %-enkódovány.",
    "BASEURL_ERROR_UNKOWN_ERROR"           : "Neznámá chyba při zpracování URL",

    // Řetězce pro správce doplňků
    "INSTALL"                              : "Instalovat",
    "REMOVE"                               : "Odstranit",
<<<<<<< HEAD
    "OVERWRITE"                            : "Přepsat",    
=======
    "OVERWRITE"                            : "Přepsat",
>>>>>>> dbed6ee6
    "CANT_REMOVE_DEV"                      : "Doplněk v \"dev\" složce musí být smazán manuálně.",
    "INSTALL_EXTENSION_TITLE"              : "Instalovat doplněk",
    "INSTALL_EXTENSION_LABEL"              : "URL adresa doplňku",
    "INSTALL_EXTENSION_HINT"               : "URL adresa zip archivu nebo GitHub repozitáře",
    "INSTALLING_FROM"                      : "Instalace doplňku z {0}\u2026",
    "INSTALL_SUCCEEDED"                    : "Instalace byla úspěšná!",
    "INSTALL_FAILED"                       : "Instalace se nezdařila.",
    "CANCELING_INSTALL"                    : "Rušení instalace\u2026",
    "CANCELING_HUNG"                       : "Rušení instalace trvá dlouho. Mohlo dojít k interní chybě.",
    "INSTALL_CANCELED"                     : "Instalace zrušena.",
    // Tyto musí odpovídat chybovým hlášením v ExtensionsDomain.Errors.* :
    "INVALID_ZIP_FILE"                     : "Stažený soubor není platný zip soubor.",
    "INVALID_PACKAGE_JSON"                 : "Package.json balíček není platný (chyba byla: {0}).",
    "MISSING_PACKAGE_NAME"                 : "Package.json balíček nespecifikuje jméno souboru.",
    "BAD_PACKAGE_NAME"                     : "{0} je neplatné jméno balíčku.",
    "MISSING_PACKAGE_VERSION"              : "Package.json balíček nespecifikuje verzi souboru.",
    "INVALID_VERSION_NUMBER"               : "Balíček verze ({0}) je neplatný.",
    "INVALID_BRACKETS_VERSION"             : "Řetězec kompatibility {{0}} pro Brackets je neplatný.",
    "DISALLOWED_WORDS"                     : "Slova {{1}} nejsou povolena v {{0}} poli.",
    "API_NOT_COMPATIBLE"                   : "Doplněk není kompatibilní s touto verzi Brackets. Naleznete jej ve složce disabled extensions.",
    "MISSING_MAIN"                         : "Balíček neobsahuje soubor main.js.",
<<<<<<< HEAD
    "EXTENSION_ALREADY_INSTALLED"          : "Instalací tohoto balíčku přepíšete již nainstalovaný doplněk. Chcete přepsat doplněk?",
    "EXTENSION_SAME_VERSION"               : "Tento balíček je stejná verze, jakou již máte nainstalovanou. Chcete přepsat existující instalací?",
    "EXTENSION_OLDER_VERSION"              : "Tento balíček je verze {0}, která je starší, něž současně nainstalovaná ({1}). Chcete přepsat existující instalací?",    
=======
    "EXTENSION_ALREADY_INSTALLED"          : "Instalace tohoto balíčku přepíše již nainstalovaný doplněk. Chcete přepsat starý doplněk?",
    "EXTENSION_SAME_VERSION"               : "Tento balíček je stejná verze jako ta, kterou již máte nainstalovanou. Chcete přepsat existující doplněk?",
    "EXTENSION_OLDER_VERSION"              : "Tento balíček je verze {0}, která je starší než současně nainstalovaná verze ({1}). Chcete přepsat existující doplněk?",
>>>>>>> dbed6ee6
    "DOWNLOAD_ID_IN_USE"                   : "Interní chyba: ID stahování se již používá.",
    "NO_SERVER_RESPONSE"                   : "Nelze se připojit na server.",
    "BAD_HTTP_STATUS"                      : "Soubor nebyl nalezen (HTTP {0}).",
    "CANNOT_WRITE_TEMP"                    : "Nelze uložit do dočasných souborů.",
    "ERROR_LOADING"                        : "Při spuštění doplňku došlo k chybě.",
    "MALFORMED_URL"                        : "URL adresa je neplatná. Ujistěte se, že jste adresu zadali správně.",
    "UNSUPPORTED_PROTOCOL"                 : "URL adresa musí být http nebo https.",
    "UNKNOWN_ERROR"                        : "Neznámá chyba.",
    // Pro NOT_FOUND_ERR, vyhledejte obecné řetězce výše
    "EXTENSION_MANAGER_TITLE"              : "Správce doplňků",
    "EXTENSION_MANAGER_ERROR_LOAD"         : "Nelze získat přístup k registru doplňků. Prosím, zkuste to znovu později.",
    "INSTALL_FROM_URL"                     : "Instalovat z URL\u2026",
    "EXTENSION_AUTHOR"                     : "Autor",
    "EXTENSION_DATE"                       : "Datum",
    "EXTENSION_INCOMPATIBLE_NEWER"         : "Tento doplněk požaduje novější verzi {APP_NAME}.",
    "EXTENSION_INCOMPATIBLE_OLDER"         : "Tento doplněk funguje pouze ve starší verzi {APP_NAME}.",
    "EXTENSION_NO_DESCRIPTION"             : "Bez popisu",
    "EXTENSION_MORE_INFO"                  : "Více informací...",
    "EXTENSION_ERROR"                      : "Chyba doplňku",
    "EXTENSION_KEYWORDS"                   : "Klíčová slova",    
    "EXTENSION_INSTALLED"                  : "Nainstalováno",
<<<<<<< HEAD
    "EXTENSION_UPDATE_INSTALLED"           : "Aktualizace doplňku byla stažena a bude nainstalována při ukončení {APP_NAME}.",    
=======
    "EXTENSION_UPDATE_INSTALLED"           : "Aktualizace doplňku byla stažena a bude nainstalována při ukončení aplikace {APP_NAME}.",
>>>>>>> dbed6ee6
    "EXTENSION_SEARCH_PLACEHOLDER"         : "Hledat",
    "EXTENSION_MORE_INFO_LINK"             : "Více",
    "BROWSE_EXTENSIONS"                    : "Procházet doplňky",
    "EXTENSION_MANAGER_REMOVE"             : "Odstranit doplněk",
<<<<<<< HEAD
    "EXTENSION_MANAGER_REMOVE_ERROR"       : "Chyba při odstraňování jednoho nebo více doplňků: {{0}}. Aplikace {APP_NAME} bude stále ukončena.",
    "EXTENSION_MANAGER_UPDATE"             : "Aktualizovat doplněk",
    "EXTENSION_MANAGER_UPDATE_ERROR"       : "Nelze aktualizovat jeden nebo více doplňků: {0}. Aplikace {APP_NAME} bude stále ukončena.",    
    "MARKED_FOR_REMOVAL"                   : "Označeno pro odstranění",
    "UNDO_REMOVE"                          : "Zpět",
    "MARKED_FOR_UPDATE"                    : "Označeno pro aktualizaci",   
    "UNDO_UPDATE"                          : "Vrátit zpět",
    "CHANGE_AND_QUIT_TITLE"                : "Změnit doplňky",
    "CHANGE_AND_QUIT_MESSAGE"              : "Pro aktualizaci nebo odstranění označených doplňků je třeba restartovat aplikaci {APP_NAME}. Budete vyzváni k uložení změn v souborech.",    
    "REMOVE_AND_QUIT"                      : "Odstranit doplňky a ukončit program",    
    "CHANGE_AND_QUIT"                      : "Změnit doplňky a ukončit program",
    "UPDATE_AND_QUIT"                      : "Aktualizovat doplňky a ukončit program",    
    "EXTENSION_NOT_INSTALLED"              : "Doplněk {{0}} nemohl být odstraněn, protože nebyl nainstalován.",
    "NO_EXTENSIONS"                        : "Žádný doplněk ještě nebyl nainstalován.<br />Klikněte na tlačítko Instalovat z URL pro zahájení instalace.",
    "NO_EXTENSION_MATCHES"                 : "Žádný doplněk neodpovídá kritériím hledání.",    
  
=======
    "EXTENSION_MANAGER_REMOVE_ERROR"       : "Chyba při odstraňování jednoho nebo více doplňků: {{0}}. {APP_NAME} bude stále ukončen.",
    "EXTENSION_MANAGER_UPDATE"             : "Aktualizovat doplněk",
    "EXTENSION_MANAGER_UPDATE_ERROR"       : "Nelze aktualizovat jeden nebo více doplňků: {0}. Aplikace {APP_NAME} bude ukončena.",
    "MARKED_FOR_REMOVAL"                   : "Označeno pro odstranění",
    "UNDO_REMOVE"                          : "Zpět",
    "MARKED_FOR_UPDATE"                    : "Označeno pro aktualizaci",
    "UNDO_UPDATE"                          : "Zpět",
    "CHANGE_AND_QUIT_TITLE"                : "Změnit doplněk",
    "CHANGE_AND_QUIT_MESSAGE"              : "Pro aktualizaci nebo odstranění označených doplňků musíte ukončit a restartovat aplikaci {APP_NAME}. Budete vyzváni k uložení změn.",
    "REMOVE_AND_QUIT"                      : "Odstranit doplňky a ukončit program",
    "CHANGE_AND_QUIT"                      : "Změnit doplňky a ukončit program",
    "UPDATE_AND_QUIT"                      : "Aktualizovat doplňky a ukončit program",
    "EXTENSION_NOT_INSTALLED"              : "Doplněk {{0}} nemohl být odstraněn, protože nebyl nainstalován.",
    "NO_EXTENSIONS"                        : "Žádný doplněk ještě nebyl nainstalován.<br />Klikněte na tlačítko Instalovat z URL pro zahájení instalace.",
    "NO_EXTENSION_MATCHES"                 : "Žádný doplněk neodpovídá hledání.",

>>>>>>> dbed6ee6
    /**
     * Jména jednotek
     */

    "UNIT_PIXELS"                          : "pixely",

    // extensions/default/DebugCommands
    "DEBUG_MENU"                          : "Nástroje",
    "CMD_SHOW_DEV_TOOLS"                  : "Zobrazit nástroje pro vývojáře",
    "CMD_REFRESH_WINDOW"                  : "Restartovat {APP_NAME}",
    "CMD_NEW_BRACKETS_WINDOW"             : "Nové okno {APP_NAME}",
    "CMD_SWITCH_LANGUAGE"                 : "Změnit jazyk",
    "CMD_RUN_UNIT_TESTS"                  : "Spustit testy",
    "CMD_SHOW_PERF_DATA"                  : "Zobrazit údaje o výkonnosti",
    "CMD_ENABLE_NODE_DEBUGGER"            : "Povolit Node Debugger",
    "CMD_LOG_NODE_STATE"                  : "Uložit stav Node do konzole",
    "CMD_RESTART_NODE"                    : "Restartovat Node",

    "LANGUAGE_TITLE"                    : "Změnit jazyk",
    "LANGUAGE_MESSAGE"                  : "Prosím, vyberte jazyk ze seznamu:",
    "LANGUAGE_SUBMIT"                   : "Restartovat {APP_NAME}",
    "LANGUAGE_CANCEL"                   : "Zrušit",
    "LANGUAGE_SYSTEM_DEFAULT"           : "Výchozí",

    /**
     * Jazyky
     */
    "LOCALE_CS"                                 : "Česky",
    "LOCALE_DE"                                 : "Německy",
    "LOCALE_EN"                                 : "Anglicky",
    "LOCALE_ES"                                 : "Španělsky",
    "LOCALE_FR"                                 : "Francouzsky",
    "LOCALE_IT"                                 : "Italsky",
    "LOCALE_JA"                                 : "Japonsky",
    "LOCALE_NB"                                 : "Norsky",
    "LOCALE_PL"                                 : "Polsky",
    "LOCALE_PT_BR"                              : "Portugalsky, Brazílie",
    "LOCALE_PT_PT"                              : "Portugalsky",
    "LOCALE_RU"                                 : "Rusky",
    "LOCALE_SV"                                 : "Švédsky",
    "LOCALE_TR"                                 : "Turecky",
    "LOCALE_ZH_CN"                              : "Čínsky",
    "LOCALE_HU"                                 : "Maďarsky",

    // extensions/default/InlineColorEditor
    "COLOR_EDITOR_CURRENT_COLOR_SWATCH_TIP"     : "Současná barva",
    "COLOR_EDITOR_ORIGINAL_COLOR_SWATCH_TIP"    : "Původní barva",
    "COLOR_EDITOR_RGBA_BUTTON_TIP"              : "RGBa formát",
    "COLOR_EDITOR_HEX_BUTTON_TIP"               : "Hex formát",
    "COLOR_EDITOR_HSLA_BUTTON_TIP"              : "HSLa formát",
    "COLOR_EDITOR_USED_COLOR_TIP_SINGULAR"      : "{0} (použito {1} krát)",
    "COLOR_EDITOR_USED_COLOR_TIP_PLURAL"        : "{0} (použito {1} krát)",

    // extensions/default/JavaScriptCodeHints
    "CMD_JUMPTO_DEFINITION"               : "Přejít na definici",

    // extensions/default/JSLint
    "CMD_JSLINT"                           : "Povolit JSLint",
    "CMD_JSLINT_FIRST_ERROR"               : "Přejít na první JSLint chybu",
    "JSLINT_ERRORS"                        : "JSLint chyby",
    "JSLINT_ERROR_INFORMATION"             : "1 JSLint chyba",
    "JSLINT_ERRORS_INFORMATION"            : "{0} JSLint chyb",
    "JSLINT_NO_ERRORS"                     : "Žádné JSLint chyby - výborně!",
    "JSLINT_DISABLED"                      : "JSLint je vypnut nebo nefunguje s tímto souborem.",

    // extensions/default/QuickView
    "CMD_ENABLE_QUICK_VIEW"                : "Rychlý náhled",

    // extensions/default/WebPlatformDocs
    "DOCS_MORE_LINK"                            : "Více"
});<|MERGE_RESOLUTION|>--- conflicted
+++ resolved
@@ -100,11 +100,7 @@
     "SAVE_CLOSE_MESSAGE"                : "Chcete uložit změny v souboru <span class='dialog-filename'>{0}</span>?",
     "SAVE_CLOSE_MULTI_MESSAGE"          : "Chcete uložit změny v následujících souborech?",
     "EXT_MODIFIED_TITLE"                : "Externí změny",
-<<<<<<< HEAD
-    "FILE_DELETED_TITLE"                : "Soubor smazán",    
-=======
     "FILE_DELETED_TITLE"                : "Soubor smazán",
->>>>>>> dbed6ee6
     "EXT_MODIFIED_MESSAGE"              : "<span class='dialog-filename'>{0}</span> byl změněn, ale neuložené změny se nachází také v {APP_NAME}.<br /><br /> Kterou verzi chcete zachovat?",
     "EXT_DELETED_MESSAGE"               : "<span class='dialog-filename'>{0}</span> byl smazán z disku, ale změny nebyly uloženy v {APP_NAME}.<br /><br />Chcete uložit změny?",
 
@@ -306,11 +302,7 @@
     // Řetězce pro správce doplňků
     "INSTALL"                              : "Instalovat",
     "REMOVE"                               : "Odstranit",
-<<<<<<< HEAD
-    "OVERWRITE"                            : "Přepsat",    
-=======
     "OVERWRITE"                            : "Přepsat",
->>>>>>> dbed6ee6
     "CANT_REMOVE_DEV"                      : "Doplněk v \"dev\" složce musí být smazán manuálně.",
     "INSTALL_EXTENSION_TITLE"              : "Instalovat doplněk",
     "INSTALL_EXTENSION_LABEL"              : "URL adresa doplňku",
@@ -332,15 +324,9 @@
     "DISALLOWED_WORDS"                     : "Slova {{1}} nejsou povolena v {{0}} poli.",
     "API_NOT_COMPATIBLE"                   : "Doplněk není kompatibilní s touto verzi Brackets. Naleznete jej ve složce disabled extensions.",
     "MISSING_MAIN"                         : "Balíček neobsahuje soubor main.js.",
-<<<<<<< HEAD
-    "EXTENSION_ALREADY_INSTALLED"          : "Instalací tohoto balíčku přepíšete již nainstalovaný doplněk. Chcete přepsat doplněk?",
-    "EXTENSION_SAME_VERSION"               : "Tento balíček je stejná verze, jakou již máte nainstalovanou. Chcete přepsat existující instalací?",
-    "EXTENSION_OLDER_VERSION"              : "Tento balíček je verze {0}, která je starší, něž současně nainstalovaná ({1}). Chcete přepsat existující instalací?",    
-=======
     "EXTENSION_ALREADY_INSTALLED"          : "Instalace tohoto balíčku přepíše již nainstalovaný doplněk. Chcete přepsat starý doplněk?",
     "EXTENSION_SAME_VERSION"               : "Tento balíček je stejná verze jako ta, kterou již máte nainstalovanou. Chcete přepsat existující doplněk?",
     "EXTENSION_OLDER_VERSION"              : "Tento balíček je verze {0}, která je starší než současně nainstalovaná verze ({1}). Chcete přepsat existující doplněk?",
->>>>>>> dbed6ee6
     "DOWNLOAD_ID_IN_USE"                   : "Interní chyba: ID stahování se již používá.",
     "NO_SERVER_RESPONSE"                   : "Nelze se připojit na server.",
     "BAD_HTTP_STATUS"                      : "Soubor nebyl nalezen (HTTP {0}).",
@@ -362,33 +348,11 @@
     "EXTENSION_ERROR"                      : "Chyba doplňku",
     "EXTENSION_KEYWORDS"                   : "Klíčová slova",    
     "EXTENSION_INSTALLED"                  : "Nainstalováno",
-<<<<<<< HEAD
-    "EXTENSION_UPDATE_INSTALLED"           : "Aktualizace doplňku byla stažena a bude nainstalována při ukončení {APP_NAME}.",    
-=======
     "EXTENSION_UPDATE_INSTALLED"           : "Aktualizace doplňku byla stažena a bude nainstalována při ukončení aplikace {APP_NAME}.",
->>>>>>> dbed6ee6
     "EXTENSION_SEARCH_PLACEHOLDER"         : "Hledat",
     "EXTENSION_MORE_INFO_LINK"             : "Více",
     "BROWSE_EXTENSIONS"                    : "Procházet doplňky",
     "EXTENSION_MANAGER_REMOVE"             : "Odstranit doplněk",
-<<<<<<< HEAD
-    "EXTENSION_MANAGER_REMOVE_ERROR"       : "Chyba při odstraňování jednoho nebo více doplňků: {{0}}. Aplikace {APP_NAME} bude stále ukončena.",
-    "EXTENSION_MANAGER_UPDATE"             : "Aktualizovat doplněk",
-    "EXTENSION_MANAGER_UPDATE_ERROR"       : "Nelze aktualizovat jeden nebo více doplňků: {0}. Aplikace {APP_NAME} bude stále ukončena.",    
-    "MARKED_FOR_REMOVAL"                   : "Označeno pro odstranění",
-    "UNDO_REMOVE"                          : "Zpět",
-    "MARKED_FOR_UPDATE"                    : "Označeno pro aktualizaci",   
-    "UNDO_UPDATE"                          : "Vrátit zpět",
-    "CHANGE_AND_QUIT_TITLE"                : "Změnit doplňky",
-    "CHANGE_AND_QUIT_MESSAGE"              : "Pro aktualizaci nebo odstranění označených doplňků je třeba restartovat aplikaci {APP_NAME}. Budete vyzváni k uložení změn v souborech.",    
-    "REMOVE_AND_QUIT"                      : "Odstranit doplňky a ukončit program",    
-    "CHANGE_AND_QUIT"                      : "Změnit doplňky a ukončit program",
-    "UPDATE_AND_QUIT"                      : "Aktualizovat doplňky a ukončit program",    
-    "EXTENSION_NOT_INSTALLED"              : "Doplněk {{0}} nemohl být odstraněn, protože nebyl nainstalován.",
-    "NO_EXTENSIONS"                        : "Žádný doplněk ještě nebyl nainstalován.<br />Klikněte na tlačítko Instalovat z URL pro zahájení instalace.",
-    "NO_EXTENSION_MATCHES"                 : "Žádný doplněk neodpovídá kritériím hledání.",    
-  
-=======
     "EXTENSION_MANAGER_REMOVE_ERROR"       : "Chyba při odstraňování jednoho nebo více doplňků: {{0}}. {APP_NAME} bude stále ukončen.",
     "EXTENSION_MANAGER_UPDATE"             : "Aktualizovat doplněk",
     "EXTENSION_MANAGER_UPDATE_ERROR"       : "Nelze aktualizovat jeden nebo více doplňků: {0}. Aplikace {APP_NAME} bude ukončena.",
@@ -405,7 +369,6 @@
     "NO_EXTENSIONS"                        : "Žádný doplněk ještě nebyl nainstalován.<br />Klikněte na tlačítko Instalovat z URL pro zahájení instalace.",
     "NO_EXTENSION_MATCHES"                 : "Žádný doplněk neodpovídá hledání.",
 
->>>>>>> dbed6ee6
     /**
      * Jména jednotek
      */
