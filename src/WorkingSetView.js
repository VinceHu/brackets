--- conflicted
+++ resolved
@@ -101,13 +101,8 @@
         _updateFileStatusIcon(newItem, doc.isDirty, false);
         _updateListItemSelection(newItem, curDoc);
 
-<<<<<<< HEAD
-        newItem.click(function() {
-           FileViewController.openAndSelectDocument(doc.file.fullPath, FileViewController.WORKING_SET_VIEW);            
-=======
         newItem.click(function () {
             FileViewController.openAndSelectDocument(doc.file.fullPath, FileViewController.WORKING_SET_VIEW);
->>>>>>> 4a82c1b0
         });
 
         newItem.hover(
