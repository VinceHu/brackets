/* Brackets / CodeMirror Code Formatting */

.CodeMirror-scroll {
    background-color: @background-color-3;
    .code-font();
}

.cm-s-default {
    .CodeMirror-cursor {
        .code-cursor();
    }

    span.cm-keyword {color: @accent-keyword;}
    span.cm-atom {color: @accent-atom;}
    span.cm-number {color: @accent-number;}
    span.cm-def {color: @accent-def;}
    span.cm-variable {color: @accent-variable;}
    span.cm-variable-2 {color: @accent-variable-2;}
    span.cm-variable-3 {color: @accent-variable-3;}
    span.cm-property {color: @accent-property;}
    span.cm-operator {color: @accent-operator;}
    span.cm-comment {color: @accent-comment;}
    span.cm-string {color: @accent-string;}
    span.cm-string-2 {color: @accent-string-2;}
    span.cm-meta {color: @accent-meta;}
    span.cm-error {color: @accent-error;}
    span.cm-qualifier {color: @accent-qualifier;}
    span.cm-builtin {color: @accent-builtin;}
    span.cm-bracket {color: @accent-bracket;}
    span.cm-tag {color: @accent-tag;}
    span.cm-attribute {color: @accent-attribute;}
    span.cm-header {color: @accent-header;}
    span.cm-quote {color: @accent-quote;}
    span.cm-hr {color: @accent-hr;}
    span.cm-link {color: @accent-link;}
    
}

div.CodeMirror span.CodeMirror-matchingbracket {color: @accent-bracket; background-color: @background-color-2;}
div.CodeMirror span.CodeMirror-nonmatchingbracket {color: @accent-bracket;}


/*
    CodeMirror's use of descendant selectors for certain styling causes problems when editors are
    nested because, for items in the inner editor, the left-hand clause in the selector will now
    match either the actual containing CodeMirror instance *OR* the outer "host" CodeMirror instance.
    
    TODO (issue #324): We'll still have problems if editors can be nested more than one level deep,
    or if any other descendant-selector-driven CM styles can differ between inner & outer editors
    (potential problem areas include line wrap and coloring theme: basically, anything in codemirror.css
    that uses a descandant selector where the CSS class name to the left of the space is something
    other than a vanilla .CodeMirror)
 */
.CodeMirror {
    .CodeMirror pre.CodeMirror-cursor {
        visibility: hidden;
    }
    .CodeMirror.CodeMirror-focused pre.CodeMirror-cursor {
        visibility: visible;
    }
    
    .CodeMirror div.CodeMirror-selected {
        background: #d9d9d9;
    }
    .CodeMirror.CodeMirror-focused div.CodeMirror-selected {
        background: #d2dcf8;
    }
<<<<<<< HEAD
    .highlight {
        background: #eed;
=======
}

.inlineCodeEditor {
    .cm-s-default {
        background-color: #F3F3F3;
    }
    .filename {
        position: absolute;
        top: 0;
        background: #FFF;
        padding: 0px 4px 3px;
        font-family: "Lucida Grande", Helvetica, Arial, sans-serif;
        font-size: 12px;
        border: solid #C0C0C0;
        border-width: 0px 1px 1px;
        border-bottom-right-radius: 3px 5px;
        border-bottom-left-radius: 3px 5px;
        z-index: 11;
    }
    .shadow {
        display: block;
        height: 6px;
        width: 100%;
        position: absolute;
        content: " ";
        left: 0;
        z-index: 10;
    }
    .shadow.top {
        top: 0px;
        background-image: -webkit-linear-gradient(top, rgba(0, 0, 0, 0.1), rgba(0, 0, 0, 0));
    }
    .shadow.bottom {
        bottom: 0px;
        background-image: -webkit-linear-gradient(top, rgba(0, 0, 0, 0), rgba(0, 0, 0, 0.1));
>>>>>>> e71b0291
    }
}<|MERGE_RESOLUTION|>--- conflicted
+++ resolved
@@ -65,10 +65,9 @@
     .CodeMirror.CodeMirror-focused div.CodeMirror-selected {
         background: #d2dcf8;
     }
-<<<<<<< HEAD
     .highlight {
         background: #eed;
-=======
+    }
 }
 
 .inlineCodeEditor {
@@ -104,6 +103,5 @@
     .shadow.bottom {
         bottom: 0px;
         background-image: -webkit-linear-gradient(top, rgba(0, 0, 0, 0), rgba(0, 0, 0, 0.1));
->>>>>>> e71b0291
     }
 }