/*!
 * Brackets
 *
 * Copyright 2011 Adobe Systems Incorporated. All Rights Reserved.
 *
 * This file first imports all of the shared LESS/CSS, and then defines 
 * version-specific layout (e.g. layout for the App shell, or layout for
 * the In-Browser version on Firefox).
 *
 * Going forward, we may have different versions of this file for different
 * Versions (e.g. App, In-Browser, etc.)
 *
 * Anything that is general/reusable should be pushed up into a LESS file
 * in the "styles" directory. See "brackets_shared.less" for the organization
 * 
 * Date: @DATE
 */

/* IMPORTANT: importing brackets_shared should be the first step in this file
 * This is so that imported CSS files (NOT LESS files) end up in the
 * right place
 */
@import "brackets_shared.less";

/* Overall layout */

html, body {
    height: 100%;
    overflow: hidden;
    
    /* Turn off selection for UI elements */
    -webkit-user-select: none;
    -khtml-user-select: none;
    -moz-user-select: none;
    -ms-user-select: none;
    -o-user-select: none;
    user-select: none;
    
    /* And make sure we get a pointer cursor even over text */
    cursor: default;
}

body {
    .vbox;
    
    /* This appears to be necessary in Firefox when body is set to display: box. */
    width: 100%;
}

a, img {
    -webkit-user-drag: none;
}

.main-view {
    .hbox;
    .box-flex(1);

    .sidebar {
        .vbox;
        width: @sidebar-width;
    }

    .content {
        .vbox;
        .box-flex(1);
    }
}

.toolbar {
    /* make sure the shadow goes above other items */
    z-index: 20;
}

#editorHolder {
    .vbox;
    .box-flex(1);
    
    /* Placeholder shown when there is no editor open */
    #notEditor {
        .box-flex(1);
        .vbox;
        .box-pack(center);
        .box-align(center);
        background-color: @background-color-2;
        
        #notEditorContent {
            color: @background-color-1;
            font-size: 350px;
            line-height: normal;
            margin-top: -0.25em;
            text-shadow: 0 1px @bc-black;
            opacity: 0.30;
        }
    }
}
    
#jslint-results, #search-results {
    display: none;
    height: 200px;
    border-top-style: solid;
    border-width: 1px;
    border-color: lighten(@bc-grey, @bc-color-step-size*4);

    .toolbar {
        height: auto;
        padding-top: @base-padding / 2;
        padding-bottom: @base-padding / 2;
        z-index: 19;
        .box-shadow(0 -1px 3px 0 fadeout(@bc-black, 70%));
        .title {
            font-size: @label-font-size;
            font-weight: bold;
        }
        .close {
            position: absolute;
            right: 10px;
        }
    }
    
    .table-container {
        height: 170px;
        overflow: auto;

        td {
            padding-left: @base-padding;
            padding-right: @base-padding;
        }
        
        .highlight {
            background: #d2dcf8;
        }
        
        tr.selected td {
            background-color: @bc-light-blue;
        }
    }
}

#gold-star {
    display: none;
    font-size: 1.2em;
    color: #ffe13b;
}

#toolbar-go-live {
    padding-right: 8px;
    
    // Default icon is for the 'disconnected' state
    // The 'connecting failed' (.warning) state also maps here
    .spriteIcon(0,0, 22px,11px, "styles/images/live_development_sprites.svg");
    &:hover {
        .spriteSwap(0,11px);
    }
    // 'Connected' state
    &.success {
        .spriteSwap(0,22px);
    }
    &.success:hover {
        .spriteSwap(0,33px);
    }
    // 'Connection in progress' state
    &.info {
        .spriteSwap(0,44px);
    }
}


/* Project panel */

#project-header {
    /* Fixed height blank space for now. The mockups have the window "stoplights" or a logo here. */
    height: 29px;
}

#file-section {
    .vbox;
    .box-flex(1);
    margin: 5px 0px 0px 0px;
    position: relative;
    
    .project-file-header-area {
        padding: 6px 6px 2px 10px;
        font-size: 14px;
        color: #929292;
    }

    .file-list-divider {
        border-bottom: 1px solid #9a9a9a;  
        box-shadow: 0px 1px #eeeeee;
    }
}

#open-files-container {
    .box-flex(0);
    margin: 0 0 22px 0;
    padding: 0px;
    max-height: 200px; // TODO (Issue #276): it would be nicer to have this be 50%, but that doesn't seem to work

    
    ul {
        list-style-type: none;
        margin: 0;
        
        a {
            color: black;
            text-decoration: none;
            margin-left: 26px;
        }
        
        li {
            white-space: nowrap;
            position: relative; // so that children can be positioned absolute
            line-height: 24px;
            padding: 0 0 0 8px;
            height: 25px;
            vertical-align: baseline;
            a {
                color: #BBB;
                font-size: 14px;
                margin-left: 18px;
                padding-right: @triangle-size * 2;
                cursor: default;
            }
            .extension a {
                color: #8e9a9d;
            }
            &:hover {
                background: transparent;
            }
            &:active {
                background-position: 0 1px;
            }
            &.selected {
                a {
                    font-weight: @font-weight-semibold;
                    color: #fff;
                }
            }
        }
    }
}

.sidebarSelection {
    background: url("styles/images/active_back.png") no-repeat top right;
    height: 25px;
    position: absolute;
}

.sidebarSelectionTriangle {
    background: url("styles/images/active_back.png");
    width: 10px;
    height: 25px;
    position: fixed;
<<<<<<< HEAD

    z-index: 20; /* scrollerShadow appears above this triangle */
}

.sidebarSelectionTriangle:before {
    content: "";
=======
    z-index: 20; /* scrollerShadow appears above this triangle */
    
    margin-top: -@triangle-size;
>>>>>>> 938936ad
    
    border-top: @triangle-size solid transparent;
    border-bottom: @triangle-size solid transparent; 
    border-right: @triangle-size solid @background-color-3;
    
    display: block;
    position: absolute;
    top: 2px;
    right: 0;
    width: 0;
    height: 0;
    
    .scaleX(0.9, right, top);
}

//Initially start with the open files hidden, they will get show as files are added
#open-files-container {
    display:none;
}

#project-files-container {
    .box-flex(1);
    
    .jstree-brackets li > a {
        padding-right: @triangle-size * 2;
    }
    
    ul {
        padding-left: 8px;
    }
}

.sidebar .scrollerShadow {
    max-width: @sidebar-width;  /* width is clobbered by ViewUtils.updateChildrenToParentScrollwidth() */
}

#editorHolder .scrollerShadow {
    width: 100%;
}

.scrollerShadow {
    background-size: 100% 5px;
    background-repeat: no-repeat;
    height: 5px;
    position: fixed;
    z-index: 21;
    
    &.top {
        #gradient.vertical(rgba(0,0,0,0.1), rgba(0,0,0,0));
        background-position: 0 -5px;
    }
    
    &.bottom {
        #gradient.vertical(rgba(0,0,0,0), rgba(0,0,0,0.1));
        background-position: 0 5px;
        background-color: transparent; /* override background-color: @endColor from #gradient.vertical */
    }
}

@spriteSize18: 18px;

/** Classes for icons from jsTreeSprites.png 
*/
.jsTreeSprite {
    background-image: url("styles/images/jsTreeSprites.png");
    background-repeat: no-repeat;
    background-color: transparent;
    vertical-align: middle;
    width: @spriteSize18;
    height: @spriteSize18;
}

.disclosure-arrow-opened {
    .jsTreeSprite;
    display: inline-block;
    background-position: -@spriteSize18 0px;
}

.disclosure-arrow-closed {
    .jsTreeSprite;
    display: inline-block;
    background-position: 0px 0px;
}

/** Classes for icons from bracketSprites.png 
*/

.bracketSprite {
    background-image: url("styles/images/close_btn.png");
    background-repeat: no-repeat;
    background-color: transparent;
    vertical-align: middle;
    width: 15px;
    height: 16px;
}


.file-status-icon {
    margin: 3px 0 0 8px;
    .bracketSprite;
    display: inline-block;
    position: absolute;
    left: 0px;
    top: 1px;
    
    &.dirty {
        background-position: -30px 0;
    }
    
    &.canClose {
        background-position: 0 0;
    }
  
    &.canClose:hover {
        background-position: -15px 0;
    }
    
    &.canClose:active {
        background-position: -15px 1px;
    }
}

/* Styles for inline editors */
.InlineWidget {
    background-color:   @inline-background-color-1;
    
    .filename {
        font-family: @fontStackSansSerif;
        font-size: 1.1em;
        color: @inline-color-1;
        padding: 10px 10px 0px 10px;
        
        .dirty-indicator {
            .bracketSprite;
            display: inline-block;
            background-position: -32px 0;
            padding-top: 3px;
        }
        
        .lineNumber {
            color: @inline-color-2;
        }
    }
    
    .shadow {
        display: block;
        height: 4px;
        width: 100%;
        position: absolute;
        content: " ";
        left: 0;
        z-index: 10;
    }
    
    .shadow.top {
        top: 0px;
        background-image: -webkit-linear-gradient(top, rgba(0, 0, 0, 0.1), rgba(0, 0, 0, 0));
    }
    
    .shadow.bottom {
        bottom: 0px;
        background-image: -webkit-linear-gradient(top, rgba(0, 0, 0, 0), rgba(0, 0, 0, 0.1));
    }
    
    .CodeMirror-scroll {
        /* Don't show horizontal scrollbars within an inline editor--we want to scroll the outer editor */
        overflow-x: hidden;
        background-color: transparent;
    }
}

/* CSSInlineEditor rule list */
.relatedContainer {
    @top-margin: 12px;
    
    /*width: 0;*/
    font-family: @fontStackSansSerif;
    position: fixed;
    width: 250px;
    overflow: hidden;
    /*-webkit-transition: width 0.15s ease-out;*/
    background: @inline-background-color-2;
    
    .selection {
        width: 100%;
        background: #d0d5d5;
        position: absolute;
        -webkit-transition: height 0.1s ease-out;
        -webkit-transition: top 0.1s ease-out;
        border-top: 1px solid darken(@inline-background-color-3, @bc-color-step-size);
        border-bottom: 1px solid lighten(@inline-background-color-3, @bc-color-step-size);
        top: @top-margin;
    }
    
    /*
     * CSS triangle hack with anti-alias workarounds:
     * (a) Use selection-background-color instead of transparent.
     * (b) Use transform scaleX and origin to adjust width.
     */
    .selection:before {
        content: " ";
        position: absolute;
        width: 0;
        height: 0;
        border-top: @triangle-size solid @inline-background-color-3;
        border-bottom: @triangle-size solid @inline-background-color-3;
        border-left: @triangle-size solid @inline-background-color-1;
        margin-top: -@triangle-size;
        top: 50%;
        .scaleX(0.9, left, top);
    }
    
    .related {
        font-size: 12px;
        position: absolute;
        top: 0;
        left: 1px;
        width: 100%;
        
        ul {
            margin: 0;
            padding: @top-margin 0px;
            list-style: none;
            
            li {
                color: @inline-color-2;
                margin: 0;
                overflow: hidden;
                padding: 2px 0px 2px 15px;
                text-overflow: ellipsis;
                white-space: nowrap;
            }
            
            .selected {
                color: @inline-color-3;
                -webkit-transition: color 0.1s ease-out .15s;
            }
        }
    }
}

/* Styles for the search dialog--this is temporary, only for debugging */

.CodeMirror-dialog {
  position: relative;
  z-index: 11;
}

.CodeMirror-dialog > div {
  font-family: @fontStackSansSerif;
  position: absolute;
  top: 0; left: 0; right: 0;
  background: @background-color-2;
  color: @content-color;
  border-bottom: 1px solid @bc-gray;
  .box-shadow(0 1px 3px 0 fadeout(@bc-black, 70%));
  z-index: 1;
  padding: .5em .8em;
  overflow: hidden;
}

.CodeMirror-dialog input {
  font-family: @fontStackSansSerif;
  border: 1px solid @content-color-weaker;
  outline: none;
  background: @background-color-3;
  width: 20em;
  margin: .3em .3em;
  color: inherit;
}

.CodeMirror-searching {
  background-color: inherit;
}

.smart_autocomplete_container {
    
    border: 1px solid #999;
    background-color: #FFFFFF;

    /* smart auto complete doesn't correctly position the container
     * so these specific padding and margin values are necessary*/
    padding: 0px 8px 0px 0px;
    margin: 9px 0px 0px 0px;

    .quickOpenPath {
        font-size: 11px;
        color: gray;
    }


    li {
        color: black;
        border-bottom: 1px solid;
        list-style: none;
        cursor: pointer;
        padding: 0px 2px 0px 4px;
    }
}


li.smart_autocomplete_highlight {
    background-color: #5fa3e0;

}<|MERGE_RESOLUTION|>--- conflicted
+++ resolved
@@ -251,18 +251,12 @@
     width: 10px;
     height: 25px;
     position: fixed;
-<<<<<<< HEAD
 
     z-index: 20; /* scrollerShadow appears above this triangle */
 }
 
 .sidebarSelectionTriangle:before {
     content: "";
-=======
-    z-index: 20; /* scrollerShadow appears above this triangle */
-    
-    margin-top: -@triangle-size;
->>>>>>> 938936ad
     
     border-top: @triangle-size solid transparent;
     border-bottom: @triangle-size solid transparent; 
