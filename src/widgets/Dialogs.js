--- conflicted
+++ resolved
@@ -55,9 +55,7 @@
         DIALOG_ID_EXT_DELETED      = "ext-deleted-dialog",
         DIALOG_ID_LIVE_DEVELOPMENT = "live-development-error-dialog";
     
-<<<<<<< HEAD
-    
-=======
+
     /** 
      * A stack of keydown event handler functions that corresponds to the
      * current stack of modal dialogs.
@@ -66,7 +64,6 @@
      */
     var _keydownListeners = [];
 
->>>>>>> b33d64fc
     function _dismissDialog(dlg, buttonId) {
         dlg.data("buttonId", buttonId);
         $(".clickable-link", dlg).off("click");
@@ -131,7 +128,6 @@
      * @constructor
      * @private
      *
-<<<<<<< HEAD
      * @param {$.Element} $dlg - The dialog jQuery element
      * @param {$.Promise} promise - A promise that will be resolved with the ID of the clicked button when the dialog
      *     is dismissed. Never rejected.
@@ -166,28 +162,17 @@
      * Creates a new modal dialog from a given template.
      * The template can either be a string or a jQuery object representing a DOM node that is *not* in the current DOM.
      *
-     * @param {string} template - A string template or jQuery object to use as the dialog HTML.
-     * @return {Dialog}
-     */
-    function showModalDialogUsingTemplate(template) {
-=======
      * @param {string} template A string template or jQuery object to use as the dialog HTML.
-     * @param {string=} title The title of the error dialog. Can contain HTML markup. If unspecified, title in
-     *      the HTML template is used unchanged.
-     * @param {string=} message The message to display in the error dialog. Can contain HTML markup. If
-     *      unspecified, body in the HTML template is used unchanged.
      * @param {boolean=} autoDismiss Whether to automatically dismiss the dialog when one of the buttons
      *      is clicked. Default true. If false, you'll need to manually handle button clicks and the Esc
      *      key, and dismiss the dialog yourself when ready with `cancelModalDialogIfOpen()`.
-     * @return {$.Promise} a promise that will be resolved with the ID of the clicked button when the dialog
-     *     is dismissed. Never rejected.
-     */
-    function showModalDialogUsingTemplate(template, title, message, autoDismiss) {
+     * @return {Dialog}
+     */
+    function showModalDialogUsingTemplate(template, autoDismiss) {
         if (autoDismiss === undefined) {
             autoDismiss = true;
         }
         
->>>>>>> b33d64fc
         var result = $.Deferred(),
             promise = result.promise();
         
@@ -228,10 +213,6 @@
 
             // Remove keydown event handler
             window.document.body.removeEventListener("keydown", handleKeyDown, true);
-<<<<<<< HEAD
-            KeyBindingManager.setEnabled(true);
-        
-=======
             
             // Remove this dialog's listener from the stack of listeners. (It 
             // might not be on the top of the stack if the dialogs are somehow
@@ -248,7 +229,6 @@
             } else {
                 KeyBindingManager.setEnabled(true);
             }
->>>>>>> b33d64fc
         }).one("shown", function () {
             // Set focus to the default button
             var primaryBtn = $dlg.find(".primary");
