--- conflicted
+++ resolved
@@ -89,22 +89,13 @@
         });
         return result;
     }
-<<<<<<< HEAD
 
     function doOpenWithOptionalPath(fullPath) {
-        if (!fullPath) {
-            // Prompt the user with a dialog
-            // TODO: we're relying on this to not be asynchronous--is that safe?
-            NativeFileSystem.showOpenDialog(false, false, "Open File", ProjectManager.getProjectRoot().fullPath,
-=======
-    
-    function doOpenWithOptionalPath(fullPath) {  
         var result;
         if (!fullPath) {
             // Prompt the user with a dialog
             // TODO: we're relying on this to not be asynchronous--is that safe?
-            NativeFileSystem.showOpenDialog(false, false, brackets.strings.OPEN_FILE, ProjectManager.getProjectRoot().fullPath, 
->>>>>>> 59513f3c
+            NativeFileSystem.showOpenDialog(false, false, brackets.strings.OPEN_FILE, ProjectManager.getProjectRoot().fullPath,
                 ["htm", "html", "js", "css"], function(files) {
                     if (files.length > 0) {
                         result = doOpen(files[0]);
@@ -119,76 +110,25 @@
             result = (new $.Deferred()).reject();
         return result;
     }
-<<<<<<< HEAD
 
     function doOpen(fullPath) {
         var result = new $.Deferred();
-        if (fullPath) {
-            var reader = new NativeFileSystem.FileReader();
-
-            // TODO: we should implement something like NativeFileSystem.resolveNativeFileSystemURL() (similar
-            // to what's in the standard file API) to get a FileEntry, rather than manually constructing it
-            var fileEntry = new NativeFileSystem.FileEntry(fullPath);
-
-            // TODO: it's weird to have to construct a FileEntry just to get a File.
-            fileEntry.file(function(file) {
-                reader.onload = function(event) {
-                    _currentFilePath = _currentTitlePath = fullPath;
-
-                    // TODO: have a real controller object for the editor
-                    _editor.setValue(event.target.result);
-                    _editor.clearHistory();
-
-                    // In the main toolbar, show the project-relative path (if the file is inside the current project)
-                    // or the full absolute path (if it's not in the project).
-                    var projectRootPath = ProjectManager.getProjectRoot().fullPath;
-                    if (projectRootPath.length > 0 && projectRootPath.charAt(projectRootPath.length - 1) != "/") {
-                        projectRootPath += "/";
-                    }
-                    if (fullPath.indexOf(projectRootPath) == 0) {
-                        _currentTitlePath = fullPath.slice(projectRootPath.length);
-                        if (_currentTitlePath.charAt(0) == '/') {
-                            _currentTitlePath = _currentTitlePath.slice(1);
-                        }
-                    }
-
-                    // This should be 0, but just to be safe...
-                    _savedUndoPosition = _editor.historySize().undo;
-                    updateDirty();
-
-                    _editor.focus();
-                    result.resolve();
-                };
-
-                reader.onerror = function(event) {
-                    // TODO: display meaningful error
-                    result.reject();
-                }
-
-                reader.readAsText(file, "utf8");
-            },
-            function (error) {
-                // TODO: display meaningful error
-=======
-    
-    function doOpen(fullPath) { 
-        var result = new $.Deferred();    
         if (!fullPath) {
             console.log("doOpen() called without fullPath");
             return result.reject();
-        }     
-        
+        }
+
         var reader = new NativeFileSystem.FileReader();
 
         // TODO: we should implement something like NativeFileSystem.resolveNativeFileSystemURL() (similar
         // to what's in the standard file API) to get a FileEntry, rather than manually constructing it
         var fileEntry = new NativeFileSystem.FileEntry(fullPath);
-        
+
         // TODO: it's weird to have to construct a FileEntry just to get a File.
-        fileEntry.file(function(file) {                
+        fileEntry.file(function(file) {
             reader.onload = function(event) {
                 _currentFilePath = _currentTitlePath = fullPath;
-                
+
                 // In the main toolbar, show the project-relative path (if the file is inside the current project)
                 // or the full absolute path (if it's not in the project).
                 var projectRootPath = ProjectManager.getProjectRoot().fullPath;
@@ -199,28 +139,27 @@
                     _currentTitlePath = fullPath.slice(projectRootPath.length);
                     if (_currentTitlePath.charAt(0) == '/') {
                         _currentTitlePath = _currentTitlePath.slice(1);
-                    }                          
-                }
-                
+                    }
+                }
+
                 // TODO: have a real controller object for the editor
                 _editor.setValue(event.target.result);
 
                 // Make sure we can't undo back to the previous content.
                 _editor.clearHistory();
-                
+
                 // This should be 0, but just to be safe...
                 _savedUndoPosition = _editor.historySize().undo;
                 updateDirty();
 
                 result.resolve();
             };
-            
+
             reader.onerror = function(event) {
                 showFileOpenError(event.target.error.code, fullPath);
->>>>>>> 59513f3c
                 result.reject();
             }
-            
+
             reader.readAsText(file, "utf8");
         },
         function fileEntry_onerror(event) {
@@ -322,10 +261,7 @@
         updateTitle();
         _editor.focus();
     }
-<<<<<<< HEAD
-
-=======
-    
+
     function showFileOpenError(code, path) {
         brackets.showModalDialog(
               brackets.DIALOG_ID_ERROR
@@ -336,7 +272,7 @@
                   , getErrorString(code))
         );
     }
-    
+
     function showSaveFileError(code, path) {
         brackets.showModalDialog(
               brackets.DIALOG_ID_ERROR
@@ -347,12 +283,12 @@
                   , getErrorString(code))
         );
     }
-    
+
     function getErrorString(code) {
         // There are a few error codes that we have specific error messages for. The rest are
         // displayed with a generic "(error N)" message.
         var result;
-        
+
         if (code == FileError.NOT_FOUND_ERR)
             result = brackets.strings.NOT_FOUND_ERR;
         else if (code == FileError.NOT_READABLE_ERR)
@@ -361,10 +297,9 @@
             result = brackets.strings.NO_MODIFICATION_ALLOWED_ERR;
         else
             result = brackets.strings.format(brackets.strings.GENERIC_ERROR, code);
-        
-        return result;
-    }
-    
->>>>>>> 59513f3c
+
+        return result;
+    }
+
     return exports;
 })();
