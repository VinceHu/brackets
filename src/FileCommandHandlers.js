/*
 * Copyright 2011 Adobe Systems Incorporated. All Rights Reserved.
 */
define(function(require, exports, module) {
    require("thirdparty/path-utils/path-utils.min");
    
    // Load dependent modules
    var CommandManager      = require("CommandManager")
    ,   Commands            = require("Commands")
    ,   NativeFileSystem    = require("NativeFileSystem").NativeFileSystem
    ,   ProjectManager      = require("ProjectManager")
    ,   DocumentManager     = require("DocumentManager")
    ,   EditorManager       = require("EditorManager")
    ,   Strings             = require("strings");
    ;
     
    /**
     * Handlers for commands related to file handling (opening, saving, etc.)
     */
    
    /** @type {jQueryObject} */
    var _title;
    /** @type {string} */
    var _currentFilePath;  // TODO: eliminate this and just use getCurrentDocument().file.fullPath
    /** @type {string} */
    var _currentTitlePath;
    
    function init(title) {
        _title = title;

        // Register global commands
        CommandManager.register(Commands.FILE_OPEN, handleFileOpen);
        CommandManager.register(Commands.FILE_ADD_TO_WORKING_SET, handleFileAddToWorkingSet);
        // TODO: For now, hook up File > New to the "new in project" handler. Eventually
        // File > New should open a new blank tab, and handleFileNewInProject should
        // be called from a "+" button in the project
        CommandManager.register(Commands.FILE_NEW, handleFileNewInProject);
        CommandManager.register(Commands.FILE_SAVE, handleFileSave);
        CommandManager.register(Commands.FILE_CLOSE, handleFileClose);
<<<<<<< HEAD
        CommandManager.register(Commands.FILE_CLOSE_ALL, handleFileCloseAll);
		
=======
        
>>>>>>> ffac9b9e
        
        $(DocumentManager).on("dirtyFlagChange", handleDirtyChange);
        $(DocumentManager).on("currentDocumentChange", handleCurrentDocumentChange);
    };

    function handleCurrentDocumentChange(event) {
        var newDocument = DocumentManager.getCurrentDocument();
        
        if (newDocument != null) {
            var fullPath = newDocument.file.fullPath;
    
            _currentFilePath = _currentTitlePath = fullPath;

            // In the main toolbar, show the project-relative path (if the file is inside the current project)
            // or the full absolute path (if it's not in the project).
            _currentTitlePath = ProjectManager.makeProjectRelativeIfPossible(fullPath);
            
        } else {
            _currentFilePath = _currentTitlePath = null;
        }
        
        // Update title text & "dirty dot" display
        updateTitle();
    }
    
    function handleDirtyChange(event, changedDoc) {
        if (changedDoc.file.fullPath == _currentFilePath) {
            updateTitle();
        }
    }

    function updateTitle() {
        var currentDoc = DocumentManager.getCurrentDocument();
        if (currentDoc) {
            _title.text( _currentTitlePath + (currentDoc.isDirty ? " \u2022" : "") );
        } else {
            _title.text("");
        }
    }
    
    function handleFileAddToWorkingSet(fullPath){
        handleFileOpen(fullPath);
        DocumentManager.addToWorkingSet(DocumentManager.getCurrentDocument());
    }

    function handleFileOpen(fullPath) {
        var result = doOpenWithOptionalPath(fullPath);
        result.always(function() {
            EditorManager.focusEditor();
        });
        return result;
    }

    function doOpenWithOptionalPath(fullPath) {
        var result;
        if (!fullPath) {
            // Prompt the user with a dialog
            // TODO: we're relying on this to not be asynchronous--is that safe?
            NativeFileSystem.showOpenDialog(false, false, Strings.OPEN_FILE, ProjectManager.getProjectRoot().fullPath,
                ["htm", "html", "js", "css"], function(files) {
                    if (files.length > 0) {
                        result = doOpen(files[0]);
                        return;
                    }
                });
        }
        else {
            result = doOpen(fullPath);
        }
        if (!result)
            result = (new $.Deferred()).reject();
        return result;
    }

    function doOpen(fullPath) {
        var result = new $.Deferred();
        if (!fullPath) {
            console.log("doOpen() called without fullPath");
            return result.reject();
        }
        
        // TODO: we should implement something like NativeFileSystem.resolveNativeFileSystemURL() (similar
        // to what's in the standard file API) to get a FileEntry, rather than manually constructing it
        var fileEntry = new NativeFileSystem.FileEntry(fullPath);

        var document = DocumentManager.getDocumentForFile(fileEntry);
        if (document != null) {
            // File already open - don't need to load it, just switch to it in the UI
            DocumentManager.showInEditor(document);
            result.resolve();
            
        } else {
            // File wasn't open before, so we must load its contents into a new document
            var reader = new NativeFileSystem.FileReader();

            fileEntry.file(function(file) {
                reader.onload = function(event) {
                    // Create a new editor initialized with the file's content, and bind it to a Document
                    document = EditorManager.createDocumentAndEditor(fileEntry, event.target.result);
                    
                    // Switch to new document in the UI
                    DocumentManager.showInEditor(document);
                    result.resolve();
                };

                reader.onerror = function(event) {
                    showFileOpenError(event.target.error.code, fullPath);
                    result.reject();
                }

                reader.readAsText(file, "utf8");
            },
            function fileEntry_onerror(event) {
                showFileOpenError(event.target.error.code, fullPath);
                result.reject();
            });
        }

        return result;
    }
    
    function handleFileNewInProject() {
        // Determine the directory to put the new file
        // If a file is currently selected, put it next to it.
        // If a directory is currently selected, put it in it.
        // If nothing is selected, put it at the root of the project
        var baseDir, 
            selected = ProjectManager.getSelectedItem() || ProjectManager.getProjectRoot();
        
        baseDir = selected.fullPath;
        if (selected.isFile) 
            baseDir = baseDir.substr(0, baseDir.lastIndexOf("/"));
        
        // Create the new node. The createNewItem function does all the heavy work
        // of validating file name, creating the new file and selecting.
        // TODO: Use a unique name like Untitled-1, Untitled-2, etc.
        return ProjectManager.createNewItem(baseDir, "Untitled.js", false);
    }
    
    function handleFileSave() {
        return doSave( DocumentManager.getCurrentDocument() );
    }
    function doSave(docToSave) {
        var result = new $.Deferred();
        
        if (docToSave && docToSave.isDirty) {
<<<<<<< HEAD
            var fileEntry = docToSave.file;
            
=======
            //setup our resolve and reject handlers
            result.done( function fileSaved() { 
                docToSave.markClean();
            });

            result.fail( function fileError(error) { 
                showSaveFileError(error.code, _currentFilePath);
            });

            // TODO: we should implement something like NativeFileSystem.resolveNativeFileSystemURL() (similar
            // to what's in the standard file API) to get a FileEntry, rather than manually constructing it
            var fileEntry = new NativeFileSystem.FileEntry(_currentFilePath);

>>>>>>> ffac9b9e
            fileEntry.createWriter(
                function(writer) {
                    writer.onwriteend = function() {
                        result.resolve();
                    }
<<<<<<< HEAD
                    writer.onerror = function(event) {
                        showSaveFileError(event.target.error.code, fileEntry.fullPath);
                        result.reject();
=======
                    writer.onerror = function(error) {
                        result.reject(error);
>>>>>>> ffac9b9e
                    }

                    // TODO (jasonsj): Blob instead of string
                    writer.write( docToSave.getText() );
                },
<<<<<<< HEAD
                function(event) {
                    showSaveFileError(event.target.error.code, fileEntry.fullPath);
                    result.reject();
=======
                function(error) {
                    result.reject(error);
>>>>>>> ffac9b9e
                }
            );
        }
        else {
            result.resolve();
        }
        result.always(function() {
            EditorManager.focusEditor();
        });
        return result;
    }
    
    function saveAll() {
        var saveResults = [];
        
        DocumentManager.getWorkingSet().forEach(function(doc) {  //TODO: or just use for..in?
            saveResults.push( doSave(doc) );
        });
        
        // $.when() is sort of crappy: it won't accept an array as an arg, and it seems to insist
        // on receiving Deferreds even though it should work fine given Promises too... ugh
        var overallResult = $.when.apply($, saveResults);
        
        return overallResult; //NOTE: this returns a Promise, NOT a Deferred (which is actually more correct)
    }
    

    /** Closes the specified document. Assumes the current document if doc is null. 
     * Prompts user about saving file if document is dirty
     * @param {?Document} doc 
     */
    function handleFileClose( doc ) {
<<<<<<< HEAD
=======
        
        // utility function for handleFileClose
        function doClose(doc) {      
            // altho old doc is going away, we should fix its dirty bit in case anyone hangs onto a ref to it
            // TODO: can this be removed?
            doc.markClean();
        
            // This selects a different document if the working set has any other options
            DocumentManager.closeDocument(doc);
        
            EditorManager.focusEditor();
        }
        
        
        // TODO: quit and open different project should show similar confirmation dialog
>>>>>>> ffac9b9e
        var result = new $.Deferred();
        
        // Default to current document if doc is null
        if (!doc)
            doc =  DocumentManager.getCurrentDocument();
        // No-op if called when nothing is open; TODO: should command be grayed out instead?
        if (!doc)
            return;
        
        if (doc.isDirty) {
            var filename = PathUtils.parseUrl(doc.file.fullPath).filename;
            
            brackets.showModalDialog(
                  brackets.DIALOG_ID_SAVE_CLOSE
                , Strings.SAVE_CLOSE_TITLE
                , Strings.format(Strings.SAVE_CLOSE_MESSAGE, filename )
            ).done(function(id) {
                if (id === brackets.DIALOG_BTN_CANCEL) {
                    result.reject();
                }
                else {
                    if (id === brackets.DIALOG_BTN_OK) {
                        doSave(doc)
                            .done(function() {
                                _doClose(doc);
                                result.resolve();
                            })
                            .fail(function() {
                                result.reject();
                            });
                    }
                    else {
                        // This is the "Don't Save" case--we can just go ahead and close the file.
                        _doClose(doc);
                        result.resolve();
                    }
                }
            });
            result.always(function() {
                EditorManager.focusEditor();
            });
        }
        else {
<<<<<<< HEAD
			// Doc is not dirty, just close
            _doClose(doc);
=======
            // Doc is not dirty, just close
            doClose(doc);
>>>>>>> ffac9b9e
            EditorManager.focusEditor();
            result.resolve();
        }
        return result;
    }
    
    /** Closes the given document, removing it from working set & editor UI */
    function _doClose(doc) {      
        // altho old doc is going away, we should fix its dirty bit in case anyone hangs onto a ref to it
        // TODO: can this be removed?
        doc.markClean();
    
        // This selects a different document if the working set has any other options
        DocumentManager.closeDocument(doc);
    
        EditorManager.focusEditor();
    }
    
    
    function handleFileCloseAll() {
        
        function doCloseAll() {
            // FIXME: inefficient, lots of UI churn for individual notifications!
            var allDocs = DocumentManager.getWorkingSet().slice(0);
            if (allDocs.indexOf(DocumentManager.getCurrentDocument()) == -1)
                allDocs.push(DocumentManager.getCurrentDocument());
            
            for (var i=0; i < allDocs.length; i++) {
                _doClose( allDocs[i] );
            }
        }
        
        var result = new $.Deferred();
        
        var unsavedDocs = DocumentManager.getWorkingSet().filter( function(doc) {
            return doc.isDirty;
        } );
        
        if (unsavedDocs.length == 0) {
            console.log("ZERO UNSAVED...");
            
            doCloseAll();
            result.resolve();
            
        } else if (unsavedDocs.length == 1) {
            console.log("SINGLE UNSAVED...");
            
            handleFileClose( unsavedDocs[0] ).done( function() {
                doCloseAll();
                result.resolve();
            }).fail( function() {
                result.reject();
            });
            
        } else {
            console.log("MULTIPLE UNSAVED...");
            var message = Strings.SAVE_CLOSE_MULTI_MESSAGE;
            
            message += "<ul>";
            unsavedDocs.forEach(function(doc) {  //TODO: or just use for..in?
                message += "<li>" + ProjectManager.makeProjectRelativeIfPossible(doc.file.fullPath) + "</li>";
            });
            message += "</ul>";
            
            brackets.showModalDialog(
                  brackets.DIALOG_ID_SAVE_CLOSE
                , Strings.SAVE_CLOSE_TITLE
                , message
            ).done(function(id) {
                if (id === brackets.DIALOG_BTN_CANCEL) {
                    result.reject();
                }
                else {
                    if (id === brackets.DIALOG_BTN_OK) {
                        console.log("SAVE ALL, then CLOSE ALL");
                        saveAll().done( function() {
                            doCloseAll();
                            result.resolve();
                        }).fail( function() {
                            result.reject();
                        });
                    }
                    else {
                        // This is the "Don't Save" case--we can just go ahead and close the file.
                        console.log("DISCARD ALL, then CLOSE ALL");
                        doCloseAll();
                        result.resolve();
                    }
                }
            });
        }
        
        return result;
    }

    


    function showFileOpenError(code, path) {
        brackets.showModalDialog(
              brackets.DIALOG_ID_ERROR
            , Strings.ERROR_OPENING_FILE_TITLE
            , Strings.format(
                    Strings.ERROR_OPENING_FILE
                  , path
                  , getErrorString(code))
        );
    }

    function showSaveFileError(code, path) {
        brackets.showModalDialog(
              brackets.DIALOG_ID_ERROR
            , Strings.ERROR_SAVING_FILE_TITLE
            , Strings.format(
                    Strings.ERROR_SAVING_FILE
                  , path
                  , getErrorString(code))
        );
    }

    function getErrorString(code) {
        // There are a few error codes that we have specific error messages for. The rest are
        // displayed with a generic "(error N)" message.
        var result;

        if (code == FileError.NOT_FOUND_ERR)
            result = Strings.NOT_FOUND_ERR;
        else if (code == FileError.NOT_READABLE_ERR)
            result = Strings.NOT_READABLE_ERR;
        else if (code == FileError.NO_MODIFICATION_ALLOWED_ERR)
            result = Strings.NO_MODIFICATION_ALLOWED_ERR_FILE;
        else
            result = Strings.format(Strings.GENERIC_ERROR, code);

        return result;
    }

    // Define public API
    exports.init = init;
});
<|MERGE_RESOLUTION|>--- conflicted
+++ resolved
@@ -37,12 +37,8 @@
         CommandManager.register(Commands.FILE_NEW, handleFileNewInProject);
         CommandManager.register(Commands.FILE_SAVE, handleFileSave);
         CommandManager.register(Commands.FILE_CLOSE, handleFileClose);
-<<<<<<< HEAD
         CommandManager.register(Commands.FILE_CLOSE_ALL, handleFileCloseAll);
-		
-=======
-        
->>>>>>> ffac9b9e
+        
         
         $(DocumentManager).on("dirtyFlagChange", handleDirtyChange);
         $(DocumentManager).on("currentDocumentChange", handleCurrentDocumentChange);
@@ -189,50 +185,31 @@
         var result = new $.Deferred();
         
         if (docToSave && docToSave.isDirty) {
-<<<<<<< HEAD
             var fileEntry = docToSave.file;
             
-=======
             //setup our resolve and reject handlers
             result.done( function fileSaved() { 
                 docToSave.markClean();
             });
 
             result.fail( function fileError(error) { 
-                showSaveFileError(error.code, _currentFilePath);
-            });
-
-            // TODO: we should implement something like NativeFileSystem.resolveNativeFileSystemURL() (similar
-            // to what's in the standard file API) to get a FileEntry, rather than manually constructing it
-            var fileEntry = new NativeFileSystem.FileEntry(_currentFilePath);
-
->>>>>>> ffac9b9e
+                showSaveFileError(error.code, fileEntry.fullPath);
+            });
+
             fileEntry.createWriter(
                 function(writer) {
                     writer.onwriteend = function() {
                         result.resolve();
                     }
-<<<<<<< HEAD
-                    writer.onerror = function(event) {
-                        showSaveFileError(event.target.error.code, fileEntry.fullPath);
-                        result.reject();
-=======
                     writer.onerror = function(error) {
                         result.reject(error);
->>>>>>> ffac9b9e
                     }
 
                     // TODO (jasonsj): Blob instead of string
                     writer.write( docToSave.getText() );
                 },
-<<<<<<< HEAD
-                function(event) {
-                    showSaveFileError(event.target.error.code, fileEntry.fullPath);
-                    result.reject();
-=======
                 function(error) {
                     result.reject(error);
->>>>>>> ffac9b9e
                 }
             );
         }
@@ -265,24 +242,6 @@
      * @param {?Document} doc 
      */
     function handleFileClose( doc ) {
-<<<<<<< HEAD
-=======
-        
-        // utility function for handleFileClose
-        function doClose(doc) {      
-            // altho old doc is going away, we should fix its dirty bit in case anyone hangs onto a ref to it
-            // TODO: can this be removed?
-            doc.markClean();
-        
-            // This selects a different document if the working set has any other options
-            DocumentManager.closeDocument(doc);
-        
-            EditorManager.focusEditor();
-        }
-        
-        
-        // TODO: quit and open different project should show similar confirmation dialog
->>>>>>> ffac9b9e
         var result = new $.Deferred();
         
         // Default to current document if doc is null
@@ -326,13 +285,8 @@
             });
         }
         else {
-<<<<<<< HEAD
-			// Doc is not dirty, just close
+            // Doc is not dirty, just close
             _doClose(doc);
-=======
-            // Doc is not dirty, just close
-            doClose(doc);
->>>>>>> ffac9b9e
             EditorManager.focusEditor();
             result.resolve();
         }
