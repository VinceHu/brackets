/*
 * Copyright (c) 2012 Adobe Systems Incorporated. All rights reserved.
 *  
 * Permission is hereby granted, free of charge, to any person obtaining a
 * copy of this software and associated documentation files (the "Software"), 
 * to deal in the Software without restriction, including without limitation 
 * the rights to use, copy, modify, merge, publish, distribute, sublicense, 
 * and/or sell copies of the Software, and to permit persons to whom the 
 * Software is furnished to do so, subject to the following conditions:
 *  
 * The above copyright notice and this permission notice shall be included in
 * all copies or substantial portions of the Software.
 *  
 * THE SOFTWARE IS PROVIDED "AS IS", WITHOUT WARRANTY OF ANY KIND, EXPRESS OR
 * IMPLIED, INCLUDING BUT NOT LIMITED TO THE WARRANTIES OF MERCHANTABILITY, 
 * FITNESS FOR A PARTICULAR PURPOSE AND NONINFRINGEMENT. IN NO EVENT SHALL THE
 * AUTHORS OR COPYRIGHT HOLDERS BE LIABLE FOR ANY CLAIM, DAMAGES OR OTHER 
 * LIABILITY, WHETHER IN AN ACTION OF CONTRACT, TORT OR OTHERWISE, ARISING 
 * FROM, OUT OF OR IN CONNECTION WITH THE SOFTWARE OR THE USE OR OTHER 
 * DEALINGS IN THE SOFTWARE.
 * 
 */

/*jslint vars: true, plusplus: true, devel: true, nomen: true, regexp: true, indent: 4, maxerr: 50 */
/*global define, $, PathUtils, window, document */

/*
 * Adds a "find in files" command to allow the user to find all occurances of a string in all files in
 * the project.
 * 
 * The keyboard shortcut is Cmd(Ctrl)-Shift-F.
 *
 * FUTURE:
 *  - Proper UI for both dialog and results
 *  - Refactor dialog class and share with Quick File Open
 *  - Search files in working set that are *not* in the project
 *  - Handle matches that span mulitple lines
 *  - Refactor UI from functionality to enable unit testing
 */


define(function (require, exports, module) {
    "use strict";
    
    var Async               = require("utils/Async"),
        CommandManager      = require("command/CommandManager"),
        Commands            = require("command/Commands"),
        Strings             = require("strings"),
        StringUtils         = require("utils/StringUtils"),
        DocumentManager     = require("document/DocumentManager"),
        EditorManager       = require("editor/EditorManager"),
        FileIndexManager    = require("project/FileIndexManager"),
<<<<<<< HEAD
        AppInit             = require("utils/AppInit"),
        PreferencesManager  = require("preferences/PreferencesManager");
=======
        KeyEvent            = require("utils/KeyEvent");

>>>>>>> b2822c70
    
    var FIND_IN_FILES_MAX = 100;

    var MIN_HEIGHT = 100;
    
    var PREFERENCES_CLIENT_ID = module.id,
        defaultPrefs = { height: 200 };
    
    // These vars are initialized by the htmlReady handler
    // below since they refer to DOM elements
    var $mainView,
        $searchResults,
        $searchContent,
        $searchResizer,
        $jslintResults;
    
    // This dialog class was mostly copied from QuickOpen. We should have a common dialog
    // class that everyone can use.
    
    /**
    * FindInFilesDialog class
    * @constructor
    *
    */
    function FindInFilesDialog() {
        this.closed = false;
        this.result = null; // $.Deferred
    }

    /**
    * Creates a dialog div floating on top of the current code mirror editor
    */
    FindInFilesDialog.prototype._createDialogDiv = function (template) {
        this.dialog = $("<div />")
                          .attr("class", "CodeMirror-dialog")
                          .html("<div>" + template + "</div>")
                          .prependTo($("#editor-holder"));
    };
    
    /**
    * Closes the search dialog and resolves the promise that showDialog returned
    */
    FindInFilesDialog.prototype._close = function (value) {
        if (this.closed) {
            return;
        }
        
        this.closed = true;
        this.dialog.remove();
        EditorManager.focusEditor();
        this.result.resolve(value);
    };
    
    /**
    * Shows the search dialog 
    * @param {?string} initialString Default text to prepopulate the search field with
    * @returns {$.Promise} that is resolved with the string to search for
    */
    FindInFilesDialog.prototype.showDialog = function (initialString) {
        var dialogHTML = Strings.CMD_FIND_IN_FILES +
            ": <input type='text' id='findInFilesInput' style='width: 10em'> <span style='color: #888'>(" +
            Strings.SEARCH_REGEXP_INFO  + ")</span>";
        this.result = new $.Deferred();
        this._createDialogDiv(dialogHTML);
        var $searchField = $("input#findInFilesInput");
        var that = this;
        
        $searchField.attr("value", initialString || "");
        $searchField.get(0).select();
        
        $searchField.bind("keydown", function (event) {
            if (event.keyCode === KeyEvent.DOM_VK_RETURN || event.keyCode === KeyEvent.DOM_VK_ESCAPE) {  // Enter/Return key or Esc key
                event.stopPropagation();
                event.preventDefault();
                
                var query = $searchField.val();
                
                if (event.keyCode === KeyEvent.DOM_VK_ESCAPE) {
                    query = null;
                }
                
                that._close(query);
            }
        })
            .blur(function () {
                that._close(null);
            })
            .focus();
        
        return this.result.promise();
    };


    function _getSearchMatches(contents, queryExpr) {
        // Quick exit if not found
        if (contents.search(queryExpr) === -1) {
            return null;
        }
        
        var trimmedContents = contents;
        var startPos = 0;
        var matchStart;
        var matches = [];
        
        
        var match;
        var lines = StringUtils.getLines(contents);
        while ((match = queryExpr.exec(contents)) !== null) {
            var lineNum = StringUtils.offsetToLineNum(lines, match.index);
            var line = lines[lineNum];
            var ch = match.index - contents.lastIndexOf("\n", match.index) - 1;  // 0-based index
            var matchLength = match[0].length;
            
            // Don't store more than 200 chars per line
            line = line.substr(0, Math.min(200, line.length));
            
            matches.push({
                start: {line: lineNum, ch: ch},
                end: {line: lineNum, ch: ch + matchLength},
                line: line
            });
        }

        return matches;
    }
        
    function _showSearchResults(searchResults) {
        var $searchResultsDiv = $("#search-results");
        
        if (searchResults && searchResults.length) {
            var $resultTable = $("<table class='zebra-striped condensed-table' />")
                                .append("<tbody>");
            
            // Count the total number of matches
            var numMatches = 0;
            searchResults.forEach(function (item) {
                numMatches += item.matches.length;
            });
            
            // Show result summary in header
            var summary = StringUtils.format(
                Strings.FIND_IN_FILES_TITLE,
                numMatches,
                (numMatches > 1) ? Strings.FIND_IN_FILES_MATCHES : Strings.FIND_IN_FILES_MATCH,
                searchResults.length,
                (searchResults.length > 1 ? Strings.FIND_IN_FILES_FILES : Strings.FIND_IN_FILES_FILE)
            );
            
            $("#search-result-summary")
                .text(summary +
                     (numMatches > FIND_IN_FILES_MAX ? StringUtils.format(Strings.FIND_IN_FILES_MAX, FIND_IN_FILES_MAX) : ""))
                .prepend("&nbsp;");  // putting a normal space before the "-" is not enough
            
            var resultsDisplayed = 0;
            
            searchResults.forEach(function (item) {
                if (item && resultsDisplayed < FIND_IN_FILES_MAX) {
                    var makeCell = function (content) {
                        return $("<td/>").html(content);
                    };
                    
                    var esc = function (str) {
                        str = str.replace(/</g, "&lt;");
                        str = str.replace(/>/g, "&gt;");
                        return str;
                    };
                    
                    var highlightMatch = function (line, start, end) {
                        return esc(line.substr(0, start)) + "<span class='highlight'>" + esc(line.substring(start, end)) + "</span>" + esc(line.substr(end));
                    };
                    
                    // Add row for file name
                    $("<tr class='file-section' />")
                        .append("<td colspan='3'>" + StringUtils.format(Strings.FIND_IN_FILES_FILE_PATH, item.fullPath) + "</td>")
                        .click(function () {
                            // Clicking file section header collapses/expands result rows for that file
                            var $fileHeader = $(this);
                            $fileHeader.nextUntil(".file-section").toggle();
                        })
                        .appendTo($resultTable);
                    
                    // Add row for each match in file
                    item.matches.forEach(function (match) {
                        if (resultsDisplayed < FIND_IN_FILES_MAX) {
                            var $row = $("<tr/>")
                                .append(makeCell(" "))      // Indent
                                .append(makeCell(StringUtils.format(Strings.FIND_IN_FILES_LINE, (match.start.line + 1))))
                                .append(makeCell(highlightMatch(match.line, match.start.ch, match.end.ch)))
                                .appendTo($resultTable);
                            
                            $row.click(function () {
                                CommandManager.execute(Commands.FILE_OPEN, {fullPath: item.fullPath})
                                    .done(function (doc) {
                                        // Opened document is now the current main editor
                                        EditorManager.getCurrentFullEditor().setSelection(match.start, match.end);
                                    });
                            });
                            resultsDisplayed++;
                        }
                    });
                    
                }
            });
            
            $("#search-results .table-container")
                .empty()
                .append($resultTable);
            
            $("#search-results .close")
                .one("click", function () {
                    $searchResultsDiv.hide();
                    EditorManager.resizeEditor();
                });
            
            $searchResultsDiv.show();
        } else {
            $searchResultsDiv.hide();
        }
        
        EditorManager.resizeEditor();
    }
    
    function _getQueryRegExp(query) {
        // If query is a regular expression, use it directly
        var isRE = query.match(/^\/(.*)\/(g|i)*$/);
        if (isRE) {
            // Make sure the 'g' flag is set
            var flags = isRE[2] || "g";
            if (flags.search("g") === -1) {
                flags += "g";
            }
            return new RegExp(isRE[1], flags);
        }

        // Query is a string. Turn it into a case-insensitive regexp
        
        // Escape regex special chars
        query = query.replace(/([(){}\[\].\^$|?+*\\])/g, "\\$1");
        return new RegExp(query, "gi");
    }
    
    /**
    * Displays a non-modal embedded dialog above the code mirror editor that allows the user to do
    * a find operation across all files in the project.
    */
    function doFindInFiles() {

        var dialog = new FindInFilesDialog();
        var searchResults = [];
        
        // Default to searching for the current selection
        var currentEditor = EditorManager.getFocusedEditor();
        var initialString = currentEditor && currentEditor.getSelectedText();
                            
        dialog.showDialog(initialString)
            .done(function (query) {
                if (query) {
                    var queryExpr = _getQueryRegExp(query);
                    FileIndexManager.getFileInfoList("all")
                        .done(function (fileListResult) {
                            Async.doInParallel(fileListResult, function (fileInfo) {
                                var result = new $.Deferred();
                                
                                DocumentManager.getDocumentForPath(fileInfo.fullPath)
                                    .done(function (doc) {
                                        var matches = _getSearchMatches(doc.getText(), queryExpr);
                                        
                                        if (matches && matches.length) {
                                            searchResults.push({
                                                fullPath: fileInfo.fullPath,
                                                matches: matches
                                            });
                                        }
                                        result.resolve();
                                    })
                                    .fail(function (error) {
                                        // Error reading this file. This is most likely because the file isn't a text file.
                                        // Resolve here so we move on to the next file.
                                        result.resolve();
                                    });
                                
                                return result.promise();
                            })
                                .done(function () {
                                    _showSearchResults(searchResults);
                                })
                                .fail(function () {
                                    console.log("find in files failed.");
                                });
                        });
                }
            });
    }
    
    /**
     * @private
     * Sets sidebar width and resizes editor. Does not change internal sidebar open/closed state.
     * @param {number} width Optional width in pixels. If null or undefined, the default width is used.
     */
    function _setHeight(height) {
        var prefs                   = PreferencesManager.getPreferenceStorage(PREFERENCES_CLIENT_ID, defaultPrefs);

        height = Math.max(height, MIN_HEIGHT);
        
        $searchResults.height(height);
        $searchContent.height(height - 30);
        
        prefs.setValue("height", height);
        EditorManager.resizeEditor();
    }
    
    /**
     * @private
     * Install sidebar resize handling.
     */
    function _initSearchResizer() {
        var $body                   = $(document.body),
            prefs                   = PreferencesManager.getPreferenceStorage(PREFERENCES_CLIENT_ID, defaultPrefs),
            animationRequest        = null,
            isMouseDown             = false;
        
        $searchResizer.on("mousedown.search", function (e) {
            var startY = e.clientY,
                startHeight = $jslintResults.height(),
                newHeight = startHeight + (startY - e.clientY),
                doResize = true;
            
            isMouseDown = true;
            $body.toggleClass("hor-resizing");
            
            animationRequest = window.webkitRequestAnimationFrame(function doRedraw() {
                if (!isMouseDown) {
                    return;
                }
                
                if (doResize) {
                    _setHeight(newHeight);
                }
                
                animationRequest = window.webkitRequestAnimationFrame(doRedraw);
            });
            
            $mainView.on("mousemove.search", function (e) {
                newHeight = startHeight + (startY - e.clientY);
                e.preventDefault();
            });
                
            $mainView.one("mouseup.search", function (e) {
                isMouseDown = false;
                $mainView.off("mousemove.search");
                $body.toggleClass("hor-resizing");
            });
            
            e.preventDefault();
        });
    }

    CommandManager.register(Strings.CMD_FIND_IN_FILES,  Commands.EDIT_FIND_IN_FILES,    doFindInFiles);
    
        // Initialize items dependent on HTML DOM
    AppInit.htmlReady(function () {
        $mainView       = $(".main-view");
        $searchResults  = $("#search-results");
        $searchResizer  = $("#search-resizer");
        $searchContent  = $("#search-results .table-container");
        $jslintResults  = $("#jslint-results");

        // init
        _initSearchResizer();
    });
});<|MERGE_RESOLUTION|>--- conflicted
+++ resolved
@@ -50,13 +50,9 @@
         DocumentManager     = require("document/DocumentManager"),
         EditorManager       = require("editor/EditorManager"),
         FileIndexManager    = require("project/FileIndexManager"),
-<<<<<<< HEAD
         AppInit             = require("utils/AppInit"),
-        PreferencesManager  = require("preferences/PreferencesManager");
-=======
+        PreferencesManager  = require("preferences/PreferencesManager"),
         KeyEvent            = require("utils/KeyEvent");
-
->>>>>>> b2822c70
     
     var FIND_IN_FILES_MAX = 100;
 
@@ -357,7 +353,7 @@
      * @param {number} width Optional width in pixels. If null or undefined, the default width is used.
      */
     function _setHeight(height) {
-        var prefs                   = PreferencesManager.getPreferenceStorage(PREFERENCES_CLIENT_ID, defaultPrefs);
+        var prefs = PreferencesManager.getPreferenceStorage(PREFERENCES_CLIENT_ID, defaultPrefs);
 
         height = Math.max(height, MIN_HEIGHT);
         
@@ -380,7 +376,7 @@
         
         $searchResizer.on("mousedown.search", function (e) {
             var startY = e.clientY,
-                startHeight = $jslintResults.height(),
+                startHeight = $searchResults.height(),
                 newHeight = startHeight + (startY - e.clientY),
                 doResize = true;
             
@@ -422,7 +418,6 @@
         $searchResults  = $("#search-results");
         $searchResizer  = $("#search-resizer");
         $searchContent  = $("#search-results .table-container");
-        $jslintResults  = $("#jslint-results");
 
         // init
         _initSearchResizer();
