--- conflicted
+++ resolved
@@ -4,45 +4,44 @@
 
 <html>
 <head>
-    <meta charset="utf-8">
-    <title>Brackets</title>
+	<meta charset="utf-8">
+	<title>Brackets</title>
 
     <!-- Pre-load third party scripts that cannot be async loaded. -->
     <script src="thirdparty/jquery-1.7.min.js"></script>
     <script src="thirdparty/CodeMirror2/lib/codemirror.js"></script>
     <!-- All other scripts are loaded through require. -->
     <script src="thirdparty/require.js" data-main="brackets"></script>
-
-    <!-- TODO: switch between runtime LESS compilation in dev mode and precompiled version -->
+    
+	<!-- TODO: switch between runtime LESS compilation in dev mode and precompiled version -->
     <link rel="stylesheet/less" href="brackets.less">
-    <script src="thirdparty/less-1.1.5.min.js"></script>
+	<script src="thirdparty/less-1.1.5.min.js"></script>
     <!-- <link rel="stylesheet" href="brackets.min.css"> -->
 
 </head>
 <body>
-    <!-- TODO: LESS won't work directly from Chrome when run locally (unless you launch it with -allow-file-access-from-files)
-    due to annoying security restrictions. This will work in the shell app, or in other browsers like Safari. -->
+	<!-- TODO: LESS won't work directly from Chrome when run locally (unless you launch it with -allow-file-access-from-files)
+	     due to annoying security restrictions. This will work in the shell app, or in other browsers like Safari. -->
 
-    <!-- Top bar for menus -->
-    <div class="topbar" data-dropdown="dropdown">
-        <div class="topbar-inner">
-            <a class="brand" href="#">Brackets</a>
-            <ul class="nav">
-                <li class="dropdown">
-                    <a href="#" class="dropdown-toggle">File</a>
-                    <ul class="dropdown-menu">
-                        <li><a href="#" id="menu-file-new">New</a></li>
-                        <li><a href="#" id="menu-file-open">Open</a></li>
-                        <li><a href="#" id="menu-file-close">Close</a></li>
-                        <li><a href="#" id="menu-file-save">Save</a></li>
-                        <li><a href="#" id="menu-file-quit">Quit</a></li>
-                    </ul>
-                </li>
-                <li><a href="#" id="menu-runtests">Run Tests</a></li>
-            </ul>
-        </div>
+	<!-- Top bar for menus -->
+	<div class="topbar" data-dropdown="dropdown">
+      <div class="topbar-inner">
+          <a class="brand" href="#">Brackets</a>
+          <ul class="nav">
+            <li class="dropdown">
+				<a href="#" class="dropdown-toggle">File</a>
+				<ul class="dropdown-menu">
+					<li><a href="#" id="menu-file-new">New</a></li>
+					<li><a href="#" id="menu-file-open">Open</a></li>
+					<li><a href="#" id="menu-file-close">Close</a></li>
+					<li><a href="#" id="menu-file-save">Save</a></li>
+					<li><a href="#" id="menu-file-quit">Quit</a></li>
+				</ul>
+			</li>
+			<li><a href="#" id="menu-runtests">Run Tests</a></li>
+          </ul>
+      </div>
     </div>
-<<<<<<< HEAD
     
 	<!-- Main UI -->
 	<div class="main-view">
@@ -85,9 +84,9 @@
 						</div>
 						<span>Project Files</span>
 					</div>
-					<div id="project-files-container">
-					    <!-- This will contain a dynamically generated <ul> hierarchy at runtime -->
-					</div>
+				<div id="project-files-container">
+				    <!-- This will contain a dynamically generated <ul> hierarchy at runtime -->
+				</div>
 					
 				</div>
 			</div>
@@ -138,68 +137,4 @@
 		</div>		
 	</div>
 </body>
-</html>
-=======
-
-    <!-- Main UI -->
-    <div class="main-view">
-        <div class="sidebar">
-            <div id="projects" class="panel">
-                <div id="project-toolbar" class="toolbar">
-                    <span id="project-title" class="title"></span>
-                    <button id="btn-open-project" class="btn">Open</button>
-                    <!-- <select class="picker"></select>  -->
-                </div>
-                <div id="project-files-container">
-                    <!-- This will contain a dynamically generated <ul> hierarchy at runtime -->
-                    </div>
-                </div>
-            </div>
-            <div class="content">
-                <div id="main-toolbar" class="toolbar">
-                    <div class="buttons">
-                        <!--		
-                        <input class="resume" type="button" value="Pause"/>
-                        <input class="resume" type="button" value="Resume"/>
-                        <input class="new" type="button" value="New"/>
-                        <input class="save" type="button" value="Save"/>
-                        <input class="settings" type="button" value="Settings"/>
-                        -->
-                    </div>
-                    <div class="title">Untitled</div>
-                </div>			
-                <div id="editor"></div>
-            </div>
-        </div>
-
-        <!-- Modal Windows -->
-        <div id="error-dialog" class="modal hide fade">
-            <div class="modal-header">
-                <a href="#" class="close">&times;</a>
-                <h3 class="dialog-title">Error</h3>
-            </div>
-            <div class="modal-body">
-                <p class="dialog-message">Message goes here</p>
-            </div>
-            <div class="modal-footer">
-                <a href="#" class="dialog-button btn primary" data-button-id="ok">OK</a>
-            </div>		
-        </div>
-        <div id="save-close-dialog" class="modal hide fade">
-            <div class="modal-header">
-                <a href="#" class="close">&times;</a>
-                <h3 class="dialog-title">Save Changes</h3>
-            </div>
-            <div class="modal-body">
-                <p class="dialog-message">Message goes here</p>
-            </div>
-            <div class="modal-footer">
-                <a href="#" class="dialog-button btn left" data-button-id="dontsave">Don't Save</a>
-                <!-- TODO: switch buttons on Windows -->
-                <a href="#" class="dialog-button btn" data-button-id="cancel">Cancel</a>
-                <a href="#" class="dialog-button btn primary" data-button-id="ok">Save</a>
-            </div>		
-        </div>
-    </body>
-    </html>
->>>>>>> 02d7e77a
+</html>