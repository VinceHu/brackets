/*
 * Copyright 2011 Adobe Systems Incorporated. All Rights Reserved.
 */

var ProjectManager = {};


/**
 * Returns the root folder of the currently loaded project, or null if no project is open (during
 * startup, or running outside of app shell).
 * @return {DirectoryEntry}
 */
ProjectManager.getProjectRoot = function() {
    return ProjectManager._projectRoot;
}
/**
 * @private
 * @see Projectmanager.getProjectRoot()
 */
ProjectManager._projectRoot = null;

/**
 * @private
 * Reference to the tree control
 */
ProjectManager._projectTree = null;

/**
 * Displays a browser dialog where the user can choose a folder to load.
 * (If the user cancels the dialog, nothing more happens).
 */
ProjectManager.openProject = function() {
    if (!brackets.inBrowser) {
        // Pop up a folder browse dialog
        NativeFileSystem.showOpenDialog(false, true, "Choose a folder", null, null,
            function(files) {
                // If length == 0, user canceled the dialog; length should never be > 1
                if (files.length > 0)
                    ProjectManager.loadProject( files[0] );
            },
            function(error) {
                brackets.showModalDialog(
                      brackets.DIALOG_ID_ERROR
                    , brackets.strings.ERROR_LOADING_PROJECT
                    , brackets.strings.format(brackets.strings.OPEN_DIALOG_ERROR, error.code)
                );
            }
        );
    }
}

/**
 * Loads the given folder as a project. Normally, you would call openProject() instead to let the
 * user choose a folder.
 *
 * @param {string} rootPath  Absolute path to the root folder of the project.
 */
ProjectManager.loadProject = function(rootPath) {
    // Set title
    var projectName = rootPath.substring(rootPath.lastIndexOf("/") + 1);
    $("#project-title").html(projectName);

    // Populate file tree
    if (brackets.inBrowser) {
        // Hardcoded dummy data for local testing, in jsTree JSON format
        // (we leave ProjectManager._projectRoot null)
        var subfolderInner = { data:"Folder_inner", children:[
            { data: "subsubfile_1" }, { data: "subsubfile_2" }
        ] };
        var treeJSONData = [
            { data: "Dummy tree content:" },
            { data:"Folder_1", children:[
                { data: "subfile_1" }, { data: "subfile_2" }, { data: "subfile_3" }
            ] },
            { data:"Folder_2", children:[
                { data: "subfile_4" }, subfolderInner, { data: "subfile_5" }
            ] },
            { data: "file_1" },
            { data: "file_2" }
        ];

        // Show file list in UI synchronously
        ProjectManager._renderTree(treeJSONData);

    } else {
        // Point at a real folder structure on local disk
        NativeFileSystem.requestNativeFileSystem(rootPath,
            function(rootEntry) {
                // Success!
                ProjectManager._projectRoot = rootEntry;

                // The tree will invoke our "data provider" function to populate the top-level items, then
                // go idle until a node is expanded - at which time it'll call us again to fetch the node's
                // immediate children, and so on.
                ProjectManager._renderTree(ProjectManager._treeDataProvider);
            },
            function(error) {
                brackets.showModalDialog(
                      brackets.DIALOG_ID_ERROR
                    , brackets.strings.ERROR_LOADING_PROJECT
                    , brackets.strings.format(brackets.strings.REQUEST_NATIVE_FILE_SYSTEM_ERROR, rootPath, error.code)
                );
            }
        );

    }
};

/**
 * Returns the FileEntry corresponding to the selected item, or null
 * if no item is selected.
 *
 * @return {string}
 */
ProjectManager.getSelectedItem = function() {
    var selected = ProjectManager._projectTree.jstree("get_selected");
    if (selected)
        return selected.data("entry");
    return null;
};

/**
 * Create a new item in the project tree.
 *
 * @param baseDir {string} Full path of the directory where the item should go
 * @param initialName {string} Initial name for the item
 * @param skipRename {boolean} If true, don't allow the user to rename the item
 * @return {Deferred} A $.Deferred() object that will be resolved with the FileEntry
 *  of the created object, or rejected if the user cancelled or entered an illegal
 *  filename.
 */
ProjectManager.createNewItem = function(baseDir, initialName, skipRename) {
    // TODO: Need API to get tree node for baseDir.
    // In the meantime, pass null for node so new item is placed
    // relative to the selection
    var node = null,
        selection = ProjectManager.getSelectedItem(),
        position = "inside",
        escapeKeyPressed = false,
        result = new $.Deferred();

    if (selection && selection.isFile)
        position = "after";
<<<<<<< HEAD

    // Create the node and open the editor
    ProjectManager._projectTree.jstree("create", node, position, {data: initialName}, null, false);

=======
    
>>>>>>> d277b905
    ProjectManager._projectTree.on("create.jstree", function(event, data) {
        $(event.target).off("create.jstree");

        function errorCleanup() {
            // TODO: If an error occurred, we should allow the user to fix the filename.
            // For now we just remove the node so you have to start again.
            ProjectManager._projectTree.jstree("remove", data.rslt.obj);
            result.reject();
        }

        if (!escapeKeyPressed) {
            // Validate file name
            // TODO: There are some filenames like COM1, LPT3, etc. that are not valid on Windows.
            // We may want to add checks for those here.
            // See http://msdn.microsoft.com/en-us/library/windows/desktop/aa365247(v=vs.85).aspx
            if (data.rslt.name.search(/[/?*:;{}<>\\|]+/) !== -1) {
                brackets.showModalDialog(
                        brackets.DIALOG_ID_ERROR
                    ,   brackets.strings.INVALID_FILENAME_TITLE
                    ,   brackets.strings.INVALID_FILENAME_MESSAGE);

                errorCleanup();
                return;
            }

            // Create a file entry for the new node
            selection.getFile(initialName
                , {create: true, exclusive: true}
                , function( entry ) {
                    data.rslt.obj.data("entry", entry);
                    ProjectManager._projectTree.jstree("select_node", data.rslt.obj, true);
                    result.resolve(entry);
                }
                , function ( error ) {
                    // TODO (jasonsj): proper message for error.code
                    brackets.showModalDialog(
                          brackets.DIALOG_ID_ERROR
                        , brackets.strings.INVALID_FILENAME_TITLE
                        , brackets.strings.format(
                              brackets.strings.FILE_ALREADY_EXISTS
                            , data.rslt.name
                        )
                    );
                    errorCleanup();
                }
            );
        }
        else { //escapeKeyPressed
            errorCleanup();
        }
    });
<<<<<<< HEAD

=======
    
    // Create the node and open the editor 
    ProjectManager._projectTree.jstree("create", node, position, {data: initialName}, null, false);
    
>>>>>>> d277b905
    var renameInput = ProjectManager._projectTree.find(".jstree-rename-input");

    renameInput.on("keydown", function(event) {
        // Listen for escape key on keydown, so we can remove the node in the create.jstree handler above
        if (event.keyCode == 27) {
            escapeKeyPressed = true;
        }
    });

    // TODO: Figure out better way to style this input. All styles are inlined by jsTree...
    renameInput.css(
        { left: "17px"
        , height: "24px"
        }
    ).parent().css(
        { height: "26px"
        }
    );

    return result;
}

/**
 * @private
 * Called by jsTree when the user has expanded a node that has never been expanded before. We call
 * jsTree back asynchronously with the node's immediate children data once the subfolder is done
 * being fetched.
 *
 * @param {jQueryObject} treeNode  jQ object for the DOM node being expanded
 * @param {function(Array)} jsTreeCallback  jsTree callback to provide children to
 */
ProjectManager._treeDataProvider = function(treeNode, jsTreeCallback) {
    var dirEntry;

    if (treeNode == -1) {
        // Special case: root of tree
        dirEntry = ProjectManager._projectRoot;
    } else {
        // All other nodes: the DirectoryEntry is saved as jQ data in the tree (by _convertEntriesToJSON())
        dirEntry = treeNode.data("entry");
    }

    // Fetch dirEntry's contents
    dirEntry.createReader().readEntries(
        function(entries) {
            var subtreeJSON = ProjectManager._convertEntriesToJSON(entries);
            jsTreeCallback(subtreeJSON);
        },
        function(error) {
            brackets.showModalDialog(
                  brackets.DIALOG_ID_ERROR
                , brackets.strings.ERROR_LOADING_PROJECT
                , brackets.strings.format(brackets.strings.READ_DIRECTORY_ENTRIES_ERROR, dirEntry.fullPath, error.code)
            );
        }
    );

}

/**
 * @private
 * Given an array of NativeFileSystem entries, returns a JSON array representing them in the format
 * required by jsTree. Saves the corresponding Entry object as metadata (which jsTree will store in
 * the DOM via $.data()).
 *
 * Does NOT recursively traverse the file system: folders are marked as expandable but are given no
 * children initially.
 *
 * @param {Array.<Entry>} entries  Array of NativeFileSystem entry objects.
 * @return {Array} jsTree node data: array of JSON objects
 */
ProjectManager._convertEntriesToJSON = function(entries) {
    var jsonEntryList = [];
    for (var entryI in entries) {
        var entry = entries[entryI];

        var jsonEntry = {
            data: entry.name,
            metadata: { entry: entry }
        };
        if (entry.isDirectory) {
            jsonEntry.children = [];
            jsonEntry.state = "closed";
        }
        // For more info on jsTree's JSON format see: http://www.jstree.com/documentation/json_data

        jsonEntryList.push(jsonEntry);
    }
    return jsonEntryList;
}


/**
 * @private
 * Given an input to jsTree's json_data.data setting, display the data in the file tree UI
 * (replacing any existing file tree that was previously displayed). This input could be
 * raw JSON data, or it could be a dataprovider function. See jsTree docs for details:
 * http://www.jstree.com/documentation/json_data
 */
ProjectManager._renderTree = function(treeDataProvider) {

    var projectTreeContainer = $("#project-files-container");

    // Instantiate tree widget
    // (jsTree is smart enough to replace the old tree if there's already one there)
    ProjectManager._projectTree = projectTreeContainer.jstree({
        plugins : ["ui", "themes", "json_data", "crrm"],
        json_data : { data:treeDataProvider },

        core : { animation:0 },
        themes : { theme:"brackets", url:"styles/jsTreeTheme.css", dots:false, icons:false },
            //(note: our actual jsTree theme CSS lives in brackets.less; we specify an empty .css
            // file because jsTree insists on loading one itself)

        strings : { loading : "Loading ...", new_node : "New node" }    // TODO: localization
    })
    .bind("select_node.jstree", function(event, data) {
        CommandManager.execute(Commands.FILE_OPEN, data.rslt.obj.data("entry").fullPath);
    });
};<|MERGE_RESOLUTION|>--- conflicted
+++ resolved
@@ -141,14 +141,7 @@
 
     if (selection && selection.isFile)
         position = "after";
-<<<<<<< HEAD
-
-    // Create the node and open the editor
-    ProjectManager._projectTree.jstree("create", node, position, {data: initialName}, null, false);
-
-=======
-    
->>>>>>> d277b905
+
     ProjectManager._projectTree.on("create.jstree", function(event, data) {
         $(event.target).off("create.jstree");
 
@@ -200,14 +193,10 @@
             errorCleanup();
         }
     });
-<<<<<<< HEAD
-
-=======
-    
-    // Create the node and open the editor 
+
+    // Create the node and open the editor
     ProjectManager._projectTree.jstree("create", node, position, {data: initialName}, null, false);
-    
->>>>>>> d277b905
+
     var renameInput = ProjectManager._projectTree.find(".jstree-rename-input");
 
     renameInput.on("keydown", function(event) {
