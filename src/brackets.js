/*
 * Copyright 2011 Adobe Systems Incorporated. All Rights Reserved.
 */

// TODO: break out the definition of brackets into a separate module from the application controller logic
define(function(require, exports, module) {
    // Load dependent non-module scripts
    require("thirdparty/CodeMirror2/mode/javascript/javascript");
    require("widgets/bootstrap-dropdown");
    require("widgets/bootstrap-modal");

    // Load dependent modules
    var ProjectManager          = require("ProjectManager")
    ,   EditorManager           = require("EditorManager")
    ,   FileCommandHandlers     = require("FileCommandHandlers")
    ,   KeyBindingManager       = require("KeyBindingManager").KeyBindingManager
    ,   KeyMap                  = require("KeyBindingManager").KeyMap
    ,   Commands                = require("Commands")
    ;

// Define core brackets namespace
brackets = window.brackets || {};

    // TODO: Make sure the "test" object is not included in final builds
    // All modules that need to be tested from the context of the application 
    // must to be added to this object. The unit tests cannot just pull
    // in the modules since they would run in context of the unit test window,
    // and would not have access to the app html/css.
    brackets.test = 
        { ProjectManager        : ProjectManager
        , FileCommandHandlers   : FileCommandHandlers
        , Commands              : Commands
        , CommandManager        : require("CommandManager")
        };

brackets.inBrowser = !brackets.hasOwnProperty("fs");

brackets.DIALOG_BTN_CANCEL = "cancel";
brackets.DIALOG_BTN_OK = "ok";
brackets.DIALOG_BTN_DONTSAVE = "dontsave";

brackets.DIALOG_ID_ERROR = "error-dialog";
brackets.DIALOG_ID_SAVE_CLOSE = "save-close-dialog";

/**
 * General purpose modal dialog. Assumes that the HTML for the dialog contains elements with "title"
 * and "message" classes, as well as a number of elements with "dialog-button" class, each of which has
 * a "data-button-id".
 *
 * @param {string} id The ID of the dialog node in the HTML.
 * @param {string} title The title of the error dialog. Can contain HTML markup.
 * @param {string} message The message to display in the error dialog. Can contain HTML markup.
 * @return {Deferred} a $.Deferred() that will be resolved with the ID of the clicked button when the dialog
 *     is dismissed.
 */
brackets.showModalDialog = function(id, title, message, callback) {
    var result = $.Deferred();
    var dlg = $("#" + id);
    
    // Set title and message
    $(".dialog-title", dlg).html(title);
    $(".dialog-message", dlg).html(message);
    
    // Click handler for buttons
    dlg.on("click", ".dialog-button", function(e) {
        result.resolve($(this).attr("data-button-id"));
        dlg.modal(true).hide();
    });
    
    // Enter/Return handler for the primary button. Need to 
    // add both keydown and keyup handlers here to make sure
    // the enter key was pressed while the dialog was showing.
    // Otherwise, if a keydown or keypress from somewhere else
    // triggered an alert, the keyup could immediately dismiss it.
    var enterKeyPressed = false;
    $(document).on("keydown.modal", function(e) {
        if (e.keyCode === 13) {
            enterKeyPressed = true;
        }
    }).on("keyup.modal", function(e) {
        if (e.keyCode === 13 && enterKeyPressed) {
            var primaryBtn = dlg.find(".primary");
            if (primaryBtn) {
                result.resolve(primaryBtn.attr("data-button-id"));
                dlg.modal(true).hide();
            }
        }
        enterKeyPressed = false;
    });
    
    
    // Run the dialog
    dlg.modal(
        { backdrop: "static" 
        , show: true
        }
    ).on("hide", function(e) {
        // Remove all handlers in the .modal namespace
        $(document).off(".modal"); 
    });
    return result;
};

$(document).ready(function() {

    var editor = CodeMirror($('#editor').get(0));
    
    initProject();
    initMenus();
    initCommandHandlers();
    initKeyBindings();
    
<<<<<<< HEAD
            // Open project button
            $("#btn-open-project").click(function() {
                ProjectManager.openProject();
            });
            
            // TODO TY: should this code live here?
            $("#open-files-disclosure-arrow").click(function(){
                $(this).toggleClass( "disclosure-arrow-closed");
                $("#open-files-container").toggle();
            });
            
            $("#project-files-disclosure-arrow").click(function(){
                $(this).toggleClass( "disclosure-arrow-closed");
                $("#project-files-container").toggle();
            });
            
=======
    function initProject() {    
        // Load a default project into the tree
        if (brackets.inBrowser) {
            // In browser: dummy folder tree (hardcoded in ProjectManager)
            ProjectManager.loadProject("DummyProject");
        } else {
            // In app shell: load Brackets itself
            var loadedPath = window.location.pathname;
            var bracketsSrc = loadedPath.substr(0, loadedPath.lastIndexOf("/"));
            ProjectManager.loadProject(bracketsSrc);
>>>>>>> 2b4a7b92
        }
    
        // Open project button
        $("#btn-open-project").click(function() {
            ProjectManager.openProject();
        });
		
		// Handle toggling top level disclosure arrows of file list area
		$("#open-files-disclosure-arrow").click(function(){
			$(this).toggleClass( "disclosure-arrow-closed");
			$("#open-files-container").toggle();
		});
		$("#project-files-disclosure-arrow").click(function(){
			$(this).toggleClass( "disclosure-arrow-closed");
			$("#project-files-container").toggle();
		});
		
		// Display close "x" icon when user hovers over working set file
		$(".working-set-list-item").hover(
			function() {
				$(this).prepend("<div class=\"close-file-icon\"></div>");
			},
			function() {
				$(this).children(".close-file-icon").remove();
			}
		);
		
		$(".close-file-icon").click( function() {
			// close file
		});
		
    }
 
    function initMenus() {
        // Implements the File menu items
        $("#menu-file-new").click(function() {
            CommandManager.execute(Commands.FILE_NEW);
        });
        $("#menu-file-open").click(function() {
            CommandManager.execute(Commands.FILE_OPEN);
        });
        $("#menu-file-close").click(function() {
            CommandManager.execute(Commands.FILE_CLOSE);
        });
        $("#menu-file-save").click(function() {
            CommandManager.execute(Commands.FILE_SAVE);
        });
    
        // Implements the 'Run Tests' menu to bring up the Jasmine unit test window
        var testWindow = null;
        $("#menu-runtests").click(function(){
            if (!(testWindow === null)) {
                try {
                    testWindow.location.reload();
                } catch(e) {
                    testWindow = null;  // the window was probably closed
                } 
            }
        
            if (testWindow === null) {
                testWindow = window.open("../test/SpecRunner.html");
                testWindow.location.reload(); // if it was opened before, we need to reload because it will be cached
            }
        });
    }
    
    function initCommandHandlers() {    
        FileCommandHandlers.init(editor, $("#main-toolbar .title"));
    }
    
    function initKeyBindings() {
        // Register keymaps and install the keyboard handler
        // TODO: show keyboard equivalents in the menus
        var _globalKeymap = new KeyMap(
            { "Ctrl-O": Commands.FILE_OPEN
            , "Ctrl-S": Commands.FILE_SAVE
            , "Ctrl-W": Commands.FILE_CLOSE
            }
        );
        KeyBindingManager.installKeymap(_globalKeymap);
    
        $(document.body).keydown(function(event) {
            var keyDescriptor = [];
            if (event.metaKey || event.ctrlKey) {
                keyDescriptor.push("Ctrl");
            }
            if (event.altKey) {
                keyDescriptor.push("Alt");
            }
            if (event.shiftKey) {
                keyDescriptor.push("Shift");
            }
            keyDescriptor.push(String.fromCharCode(event.keyCode).toUpperCase());
            if (KeyBindingManager.handleKey(keyDescriptor.join("-"))) {
                event.preventDefault();
            }
        });
    }
});
});<|MERGE_RESOLUTION|>--- conflicted
+++ resolved
@@ -110,24 +110,6 @@
     initCommandHandlers();
     initKeyBindings();
     
-<<<<<<< HEAD
-            // Open project button
-            $("#btn-open-project").click(function() {
-                ProjectManager.openProject();
-            });
-            
-            // TODO TY: should this code live here?
-            $("#open-files-disclosure-arrow").click(function(){
-                $(this).toggleClass( "disclosure-arrow-closed");
-                $("#open-files-container").toggle();
-            });
-            
-            $("#project-files-disclosure-arrow").click(function(){
-                $(this).toggleClass( "disclosure-arrow-closed");
-                $("#project-files-container").toggle();
-            });
-            
-=======
     function initProject() {    
         // Load a default project into the tree
         if (brackets.inBrowser) {
@@ -138,24 +120,13 @@
             var loadedPath = window.location.pathname;
             var bracketsSrc = loadedPath.substr(0, loadedPath.lastIndexOf("/"));
             ProjectManager.loadProject(bracketsSrc);
->>>>>>> 2b4a7b92
-        }
-    
-        // Open project button
-        $("#btn-open-project").click(function() {
-            ProjectManager.openProject();
-        });
-		
+        }
+    
 		// Handle toggling top level disclosure arrows of file list area
 		$("#open-files-disclosure-arrow").click(function(){
 			$(this).toggleClass( "disclosure-arrow-closed");
 			$("#open-files-container").toggle();
 		});
-		$("#project-files-disclosure-arrow").click(function(){
-			$(this).toggleClass( "disclosure-arrow-closed");
-			$("#project-files-container").toggle();
-		});
-		
 		// Display close "x" icon when user hovers over working set file
 		$(".working-set-list-item").hover(
 			function() {
