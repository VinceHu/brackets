/*
 * Copyright (c) 2012 Adobe Systems Incorporated. All rights reserved.
 *  
 * Permission is hereby granted, free of charge, to any person obtaining a
 * copy of this software and associated documentation files (the "Software"), 
 * to deal in the Software without restriction, including without limitation 
 * the rights to use, copy, modify, merge, publish, distribute, sublicense, 
 * and/or sell copies of the Software, and to permit persons to whom the 
 * Software is furnished to do so, subject to the following conditions:
 *  
 * The above copyright notice and this permission notice shall be included in
 * all copies or substantial portions of the Software.
 *  
 * THE SOFTWARE IS PROVIDED "AS IS", WITHOUT WARRANTY OF ANY KIND, EXPRESS OR
 * IMPLIED, INCLUDING BUT NOT LIMITED TO THE WARRANTIES OF MERCHANTABILITY, 
 * FITNESS FOR A PARTICULAR PURPOSE AND NONINFRINGEMENT. IN NO EVENT SHALL THE
 * AUTHORS OR COPYRIGHT HOLDERS BE LIABLE FOR ANY CLAIM, DAMAGES OR OTHER 
 * LIABILITY, WHETHER IN AN ACTION OF CONTRACT, TORT OR OTHERWISE, ARISING 
 * FROM, OUT OF OR IN CONNECTION WITH THE SOFTWARE OR THE USE OR OTHER 
 * DEALINGS IN THE SOFTWARE.
 * 
 */


/*jslint vars: true, plusplus: true, devel: true, nomen: true, indent: 4, maxerr: 50 */
/*global define, brackets: true, $, PathUtils, window, navigator */

/**
 * brackets is the root of the Brackets codebase. This file pulls in all other modules as
 * dependencies (or dependencies thereof), initializes the UI, and binds global menus & keyboard
 * shortcuts to their Commands.
 *
 * TODO: (issue #264) break out the definition of brackets into a separate module from the application controller logic
 *
 * Unlike other modules, this one can be accessed without an explicit require() because it exposes
 * a global object, window.brackets.
 */
define(function (require, exports, module) {
    'use strict';
    
    // Load dependent non-module scripts
    require("widgets/bootstrap-dropdown");
    require("widgets/bootstrap-modal");
    require("thirdparty/path-utils/path-utils.min");
    require("thirdparty/smart-auto-complete/jquery.smart_autocomplete");

    // Load LiveDeveopment
    require("LiveDevelopment/main");
    
    // Load dependent modules
    var ProjectManager          = require("project/ProjectManager"),
        DocumentManager         = require("document/DocumentManager"),
        EditorManager           = require("editor/EditorManager"),
        CSSInlineEditor         = require("editor/CSSInlineEditor"),
        WorkingSetView          = require("project/WorkingSetView"),
        DocumentCommandHandlers = require("document/DocumentCommandHandlers"),
        FileViewController      = require("project/FileViewController"),
        FileSyncManager         = require("project/FileSyncManager"),
        KeyBindingManager       = require("command/KeyBindingManager"),
        KeyMap                  = require("command/KeyMap"),
        Commands                = require("command/Commands"),
        CommandManager          = require("command/CommandManager"),
        BuildInfoUtils          = require("utils/BuildInfoUtils"),
        CodeHintManager         = require("editor/CodeHintManager"),
        PerfUtils               = require("utils/PerfUtils"),
        FileIndexManager        = require("project/FileIndexManager"),
        QuickOpen               = require("search/QuickOpen"),
        Menus                   = require("command/Menus"),
        FileUtils               = require("file/FileUtils"),
        Strings                 = require("strings"),
        Dialogs                 = require("widgets/Dialogs"),
        ExtensionLoader         = require("utils/ExtensionLoader");
        
    //Load modules that self-register and just need to get included in the main project
    require("language/JSLintUtils");
    require("editor/CodeHintManager");
    require("editor/EditorCommandHandlers");
    require("debug/DebugCommandHandlers");
    require("view/ViewCommandHandlers");
    require("search/FindInFiles");

    // Define core brackets namespace if it isn't already defined
    //
    // We can't simply do 'brackets = {}' to define it in the global namespace because
    // we're in "use strict" mode. Most likely, 'window' will always point to the global
    // object when this code is running. However, in case it isn't (e.g. if we're running 
    // inside Node for CI testing) we use this trick to get the global object.
    //
    // Taken from:
    //   http://stackoverflow.com/questions/3277182/how-to-get-the-global-object-in-javascript
    var Fn = Function, global = (new Fn('return this'))();
    if (!global.brackets) {
        global.brackets = {};
    }
    
    // TODO: (issue #265) Make sure the "test" object is not included in final builds
    // All modules that need to be tested from the context of the application
    // must to be added to this object. The unit tests cannot just pull
    // in the modules since they would run in context of the unit test window,
    // and would not have access to the app html/css.
    brackets.test = {
        PreferencesManager      : require("preferences/PreferencesManager"),
        ProjectManager          : ProjectManager,
        DocumentCommandHandlers : DocumentCommandHandlers,
        FileViewController      : FileViewController,
        DocumentManager         : DocumentManager,
        EditorManager           : EditorManager,
        Commands                : Commands,
        WorkingSetView          : WorkingSetView,
        CommandManager          : require("command/CommandManager"),
        FileSyncManager         : FileSyncManager,
        FileIndexManager        : FileIndexManager,
        CSSUtils                : require("language/CSSUtils"),
        LiveDevelopment         : require("LiveDevelopment/LiveDevelopment"),
        Inspector               : require("LiveDevelopment/Inspector/Inspector"),
        NativeApp               : require("utils/NativeApp")
    };
    
    // Uncomment the following line to force all low level file i/o routines to complete
    // asynchronously. This should only be done for testing/debugging.
    // NOTE: Make sure this line is commented out again before committing!
    //brackets.forceAsyncCallbacks = true;

    // Load native shell when brackets is run in a native shell rather than the browser
    // TODO: (issue #266) load conditionally
    brackets.shellAPI = require("utils/ShellAPI");
    
    brackets.inBrowser = !brackets.hasOwnProperty("fs");
    
    brackets.platform = (global.navigator.platform === "MacIntel" || global.navigator.platform === "MacPPC") ? "mac" : "win";

    // Main Brackets initialization
    $(window.document).ready(function () {
        
        function initListeners() {
            // Prevent unhandled drag and drop of files into the browser from replacing 
            // the entire Brackets app. This doesn't prevent children from choosing to
            // handle drops.
            $(window.document.body)
                .on("dragover", function (event) {
                    if (event.originalEvent.dataTransfer.files) {
                        event.stopPropagation();
                        event.preventDefault();
                        event.originalEvent.dataTransfer.dropEffect = "none";
                    }
                })
                .on("drop", function (event) {
                    if (event.originalEvent.dataTransfer.files) {
                        event.stopPropagation();
                        event.preventDefault();
                    }
                });
        }
        
        function initProject() {
            ProjectManager.loadProject();

            // Open project button
            $("#btn-open-project").click(function () {
                CommandManager.execute(Commands.FILE_OPEN_FOLDER);
            });
        }
        
        
        function initCommandHandlers() {
            // Most command handlers are automatically registered when their module is loaded (see "modules
            // that self-register" above for some). A few commands need an extra kick here though:
            
            DocumentCommandHandlers.init($("#main-toolbar"));
            
            // About dialog
            CommandManager.register(Commands.HELP_ABOUT, function () {
                // If we've successfully determined a "build number" via .git metadata, add it to dialog
                var bracketsSHA = BuildInfoUtils.getBracketsSHA(),
                    bracketsAppSHA = BuildInfoUtils.getBracketsAppSHA(),
                    versionLabel = "";
                if (bracketsSHA) {
                    versionLabel += " (" + bracketsSHA.substr(0, 7) + ")";
                }
                if (bracketsAppSHA) {
                    versionLabel += " (shell " + bracketsAppSHA.substr(0, 7) + ")";
                }
                $("#about-build-number").text(versionLabel);
                
                Dialogs.showModalDialog(Dialogs.DIALOG_ID_ABOUT);
            });
        }

        function initKeyBindings() {
            // Register keymaps and install the keyboard handler
            // TODO: (issue #268) show keyboard equivalents in the menus
            var _globalKeymap = KeyMap.create({
                "bindings": [
                    // FILE
                    {"Ctrl-N": Commands.FILE_NEW},
                    {"Ctrl-O": Commands.FILE_OPEN},
                    {"Ctrl-S": Commands.FILE_SAVE},
                    {"Ctrl-W": Commands.FILE_CLOSE},
                    {"Ctrl-Alt-P": Commands.FILE_LIVE_FILE_PREVIEW},
                    {"Ctrl-Q": Commands.FILE_QUIT},

                    // EDIT 
                    // disabled until the menu items are connected to the commands. Keyboard shortcuts work via CodeMirror
                    //{"Ctrl-Z": Commands.EDIT_UNDO},
                    //{"Ctrl-Y": Commands.EDIT_REDO},
                    //{"Ctrl-X": Commands.EDIT_CUT},
                    //{"Ctrl-C": Commands.EDIT_COPY}, 
                    //{"Ctrl-V": Commands.EDIT_PASTE},

                    {"Ctrl-A": Commands.EDIT_SELECT_ALL},
                    {"Ctrl-F": Commands.EDIT_FIND},
                    {"Ctrl-Shift-F": Commands.EDIT_FIND_IN_FILES},
                    {"Ctrl-G": Commands.EDIT_FIND_NEXT, "platform": "mac"},
                    {"F3": Commands.EDIT_FIND_NEXT, "platform": "win"},
                    {"Ctrl-Shift-G": Commands.EDIT_FIND_PREVIOUS, "platform": "mac"},
                    {"Shift-F3": Commands.EDIT_FIND_PREVIOUS, "platform": "win"},
                    {"Ctrl-Alt-F": Commands.EDIT_REPLACE, "platform": "mac"},
                    {"Ctrl-H": Commands.EDIT_REPLACE, "platform": "win"},
                    {"Ctrl-D": Commands.EDIT_DUPLICATE},
                    {"Ctrl-/": Commands.EDIT_LINE_COMMENT},

                    // VIEW
                    {"Ctrl-Shift-H": Commands.VIEW_HIDE_SIDEBAR},
                    
                    // Navigate
                    {"Ctrl-Shift-O": Commands.NAVIGATE_QUICK_OPEN},
                    {"Ctrl-T": Commands.NAVIGATE_GOTO_DEFINITION},
                    {"Ctrl-L": Commands.NAVIGATE_GOTO_LINE, "platform": "mac"},
                    {"Ctrl-G": Commands.NAVIGATE_GOTO_LINE, "platform": "win"},
                    {"Ctrl-E": Commands.SHOW_INLINE_EDITOR},
                    {"Alt-Up": Commands.QUICK_EDIT_PREV_MATCH},
                    {"Alt-Down": Commands.QUICK_EDIT_NEXT_MATCH},

                    // DEBUG
                    {"F5": Commands.DEBUG_REFRESH_WINDOW, "platform": "win"},
                    {"Ctrl-R": Commands.DEBUG_REFRESH_WINDOW, "platform": "mac"}


                ],
                "platform": brackets.platform
            });
            KeyBindingManager.installKeymap(_globalKeymap);

            window.document.body.addEventListener(
                "keydown",
                function (event) {
                    if (KeyBindingManager.handleKey(KeyMap.translateKeyboardEvent(event))) {
                        event.stopPropagation();
                    }
                },
                true
            );
        }
        
        function initWindowListeners() {
            // TODO: (issue 269) to support IE, need to listen to document instead (and even then it may not work when focus is in an input field?)
            $(window).focus(function () {
                FileSyncManager.syncOpenDocuments();
                FileIndexManager.markDirty();
            });
            
            $(window).contextmenu(function (e) {
                e.preventDefault();
            });
        }
        
        function initSidebarListeners() {
            var $sidebar = $(".sidebar");
            var sidebarWidth = $sidebar.width();
            var isSidebarHidden = false;
            var sidebarSnappedClosed = false;
            var startingSidebarPosition = sidebarWidth;
            
            $("#sidebar-resizer").css("left", sidebarWidth - 1);
            $("#sidebar-resizer").on("mousedown.sidebar", function (e) {
                
                // check to see if we're currently in hidden mode
                if (ProjectManager.getSidebarState() === ProjectManager.SIDEBAR_CLOSED) {
                    // when we click, start modifying the sidebar size and then
                    // modify the variables to set the sidebar state correctly. 
                    CommandManager.execute(Commands.VIEW_HIDE_SIDEBAR, 1);

                    // this makes sure we don't snap back when we drag from a hidden position
                    sidebarSnappedClosed = true;
                    
                    // this keeps the triangle from jumping around
                    $(".triangleVisible").css("display", "none");
                }
                $(".main-view").on("mousemove.sidebar", function (e) {
                    // if we've gone below 10 pixels on a mouse move, and the
                    // sidebar has not been snapped close, hide the sidebar 
                    // automatically an unbind the mouse event. 
                    if (e.clientX < 10 && !sidebarSnappedClosed) {
                        
                        CommandManager.execute(Commands.VIEW_HIDE_SIDEBAR, startingSidebarPosition);

                        $("#sidebar-resizer").css("left", 0);
                        $(".main-view").off("mousemove.sidebar");
                    } else {
                        // if we've moving past 10 pixels, make the triangle visible again
                        // and register that the sidebar is no longer snapped closed. 
                        if (e.clientX > 10) {
                            sidebarSnappedClosed = false;
                            $(".triangleVisible").css("display", "block");
                        }
                        
                        $("#sidebar-resizer").css("left", e.clientX);
                        $sidebar.css("width", e.clientX);
                        
                        // trigger the scroll events to resize shadows and the selectionTriangle
                        $("#project-files-container").trigger("scroll");
                        $("#open-files-container").trigger("scroll");
                        
                        // the .sidebarSelection needs to be explicitly set
                        $(".sidebarSelection").width(e.clientX);
                    }
                    EditorManager.resizeEditor();
                    e.preventDefault();
                });
                e.preventDefault();
            });
            $("#sidebar-resizer").on("mouseup.sidebar", function (e) {
                $(".main-view").off("mousemove.sidebar");
                startingSidebarPosition = $sidebar.width();
                console.log(startingSidebarPosition);
            });
            
        }

        // Add the platform (mac or win) to the body tag so we can have platform-specific CSS rules
        $("body").addClass("platform-" + brackets.platform);


        EditorManager.setEditorHolder($('#editorHolder'));

        // Let the user know Brackets doesn't run in a web browser yet
        if (brackets.inBrowser) {
            Dialogs.showModalDialog(
                Dialogs.DIALOG_ID_ERROR,
                Strings.ERROR_BRACKETS_IN_BROWSER_TITLE,
                Strings.ERROR_BRACKETS_IN_BROWSER
            );
        }
    
        initListeners();
        initProject();
        initCommandHandlers();
        initKeyBindings();
        Menus.init(); // key bindings should be initialized first
        initWindowListeners();
<<<<<<< HEAD
        
        // Read "build number" SHAs off disk at the time the matching Brackets JS code is being loaded, instead
        // of later, when they may have been updated to a different version
        BuildInfoUtils.init();
=======
        initSidebarListeners();
>>>>>>> d62d77b6

        // Load extensions

        // FUTURE (JRB): As we get more fine-grained performance measurement, move this out of core application startup

        // Loading extensions requires creating new require.js contexts, which requires access to the global 'require' object
        // that always gets hidden by the 'require' in the AMD wrapper. We store this in the brackets object here so that 
        // the ExtensionLoader doesn't have to have access to the global object.
        brackets.libRequire = global.require;

        // Also store our current require.js context (the one that loads brackets core modules) so that extensions can use it
        // Note: we change the name to "getModule" because this won't do exactly the same thing as 'require' in AMD-wrapped
        // modules. The extension will only be able to load modules that have already been loaded once.
        brackets.getModule = require;

        ExtensionLoader.loadAllExtensionsInNativeDirectory(
            FileUtils.getNativeBracketsDirectoryPath() + "/extensions/default",
            "extensions/default"
        );
        ExtensionLoader.loadAllExtensionsInNativeDirectory(
            FileUtils.getNativeBracketsDirectoryPath() + "/extensions/user",
            "extensions/user"
        );
        
        // Use quiet scrollbars if we aren't on Lion. If we're on Lion, only
        // use native scroll bars when the mouse is not plugged in or when
        // using the "Always" scroll bar setting. 
        var osxMatch = /Mac OS X 10\D([\d+])\D/.exec(navigator.userAgent);
        if (osxMatch && osxMatch[1] && Number(osxMatch[1]) >= 7) {
            // test a scrolling div for scrollbars
            var $testDiv = $("<div style='position:fixed;left:-50px;width:50px;height:50px;overflow:auto;'><div style='width:100px;height:100px;'/></div>").appendTo(window.document.body);
            
            if ($testDiv.outerWidth() === $testDiv.get(0).clientWidth) {
                $(".sidebar").removeClass("quiet-scrollbars");
            }
            
            $testDiv.remove();
        }
        
        PerfUtils.addMeasurement("Application Startup");
    });
    
});<|MERGE_RESOLUTION|>--- conflicted
+++ resolved
@@ -348,14 +348,11 @@
         initKeyBindings();
         Menus.init(); // key bindings should be initialized first
         initWindowListeners();
-<<<<<<< HEAD
+        initSidebarListeners();
         
         // Read "build number" SHAs off disk at the time the matching Brackets JS code is being loaded, instead
         // of later, when they may have been updated to a different version
         BuildInfoUtils.init();
-=======
-        initSidebarListeners();
->>>>>>> d62d77b6
 
         // Load extensions
 
